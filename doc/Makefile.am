--- conflicted
+++ resolved
@@ -26,21 +26,7 @@
 	dw-textblock-collapsing-spaces-1-2.png \
 	dw-textblock-collapsing-spaces-2-1.png \
 	dw-textblock-collapsing-spaces-2-2.png \
-<<<<<<< HEAD
 	dw-floats-01.png \
-        Cache.txt \
-        Cookies.txt \
-        Dillo.txt \
-        Dw.txt \
-        HtmlParser.txt \
-        IO.txt \
-        Images.txt \
-        Imgbuf.txt \
-        NC_design.txt \
-        Selection.txt \
-        Dpid.txt \
-        README
-=======
 	Cache.txt \
 	Cookies.txt \
 	Dillo.txt \
@@ -54,7 +40,6 @@
 	Dpid.txt \
 	README \
 	dillo.1.in
->>>>>>> c7bdc7b7
 
 dillo.1: $(srcdir)/dillo.1.in Makefile
 	sed 's%/usr/local%${prefix}%g' < $(srcdir)/dillo.1.in > dillo.1