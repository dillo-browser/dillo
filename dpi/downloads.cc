/*
 * File: downloads.cc
 *
 * Copyright (C) 2005-2007 Jorge Arellano Cid <jcid@dillo.org>
 *
 * This program is free software; you can redistribute it and/or modify
 * it under the terms of the GNU General Public License as published by
 * the Free Software Foundation; either version 3 of the License, or
 * (at your option) any later version.
 */

/*
 * A FLTK-based GUI for the downloads dpi (dillo plugin).
 */

#include <stdio.h>
#include <stdlib.h>
#include <string.h>
#include <unistd.h>
#include <errno.h>
#include <fcntl.h>
#include <ctype.h>
#include <math.h>
#include <time.h>
#include <signal.h>
#include <sys/types.h>
#include <sys/socket.h>
#include <sys/stat.h>
#include <sys/un.h>
#include <sys/wait.h>

#include <FL/Fl.H>
#include <FL/fl_draw.H>
#include <FL/fl_ask.H>
#include <FL/Fl_File_Chooser.H>
#include <FL/Fl_Window.H>
#include <FL/Fl_Widget.H>
#include <FL/Fl_Group.H>
#include <FL/Fl_Scroll.H>
#include <FL/Fl_Pack.H>
#include <FL/Fl_Box.H>
#include <FL/Fl_Button.H>

#include "dpiutil.h"
#include "../dpip/dpip.h"

/*
 * Debugging macros
 */
#define _MSG(...)
#define MSG(...)  printf("[downloads dpi]: " __VA_ARGS__)

/*
 * Internal types
 */
typedef enum {
   DL_NEWFILE,
   DL_CONTINUE,
   DL_RENAME,
   DL_OVERWRITE,
   DL_ABORT
} DLAction;

/*
 * Class declarations
 */

// ProgressBar widget --------------------------------------------------------

// class FL_API ProgressBar : public Fl_Widget {
class ProgressBar : public Fl_Widget {
protected:
   double mMin;
   double mMax;
   double mPresent;
   double mStep;
   bool mShowPct, mShowMsg;
   char mMsg[64];
   Fl_Color mTextColor;
   void draw();
public:
   ProgressBar(int x, int y, int w, int h, const char *lbl = 0);
   void range(double min, double max, double step = 1)  {
      mMin = min; mMax = max; mStep = step;
   };
   void step(double step)        { mPresent += step; redraw(); };
   void move(double step);
   double minimum()        { return mMin; }
   double maximum()        { return mMax; }
   void minimum(double nm) { mMin = nm; };
   void maximum(double nm) { mMax = nm; };
   double position  ()     { return mPresent; }
   double step()           { return mStep; }
   void position(double pos)     { mPresent = pos; redraw(); }
   void showtext(bool st)        { mShowPct = st; }
   void message(char *msg) { mShowMsg = true; strncpy(mMsg,msg,63); redraw(); }
   bool showtext()               { return mShowPct; }
   void text_color(Fl_Color col) { mTextColor = col; }
<<<<<<< HEAD
   Fl_Color text_color()    { return mTextColor; }
=======
   Fl_Color text_color()   { return mTextColor; }
>>>>>>> 5838110e
};

// Download-item class -------------------------------------------------------

class DLItem {
   enum {
      ST_newline, ST_number, ST_discard, ST_copy
   };

   pid_t mPid;
   int LogPipe[2];
   char *shortname, *fullname;
   char *target_dir;
   int log_len, log_max, log_state;
   char *log_text;
   time_t init_time;
   char **dl_argv;
   time_t twosec_time, onesec_time;
   int twosec_bytesize, onesec_bytesize;
   int init_bytesize, curr_bytesize, total_bytesize;
   int DataDone, LogDone, ForkDone, UpdatesDone, WidgetDone;
   int WgetStatus;

   int gw, gh;
   Fl_Group *group;
   ProgressBar *prBar;
   Fl_Button *prButton;
   Fl_Widget *prTitle, *prGot, *prSize, *prRate, *pr_Rate, *prETA, *prETAt;

public:
   DLItem(const char *full_filename, const char *url, DLAction action);
   ~DLItem();
   void child_init();
   void father_init();
   void update_size(int new_sz);
   void log_text_add(const char *buf, ssize_t st);
   void log_text_show();
   void abort_dl();
   void prButton_cb();
   pid_t pid() { return mPid; }
   void pid(pid_t p) { mPid = p; }
   void child_finished(int status);
   void status_msg(const char *msg) { prBar->message((char*)msg); }
   Fl_Widget *get_widget() { return group; }
   int widget_done() { return WidgetDone; }
   void widget_done(int val) { WidgetDone = val; }
   int updates_done() { return UpdatesDone; }
   void updates_done(int val) { UpdatesDone = val; }
   int fork_done() { return ForkDone; }
   void fork_done(int val) { ForkDone = val; }
   int log_done() { return LogDone; }
   void log_done(int val) { LogDone = val; }
   int wget_status() { return WgetStatus; }
   void wget_status(int val) { WgetStatus = val; }
   void update_prSize(int newsize);
   void update();
};

// DLItem List ---------------------------------------------------------------

/// BUG: make dynamic
class DLItemList {
   DLItem *mList[32];
   int mNum, mMax;

public:
   DLItemList() { mNum = 0; mMax = 32; }
   ~DLItemList() { }
   int num() { return mNum; }
   void add(DLItem *i) { if (mNum < mMax) mList[mNum++] = i; }
   DLItem *get(int n) { return (n >= 0 && n < mNum) ? mList[n] : NULL; }
   void del(int n) { if (n >= 0 && n < mNum) mList[n] = mList[--mNum]; }
};

// DLWin ---------------------------------------------------------------------

class DLWin {
   DLItemList *mDList;
   Fl_Window *mWin;
   Fl_Scroll *mScroll;
   Fl_Pack *mPG;

public:
   DLWin(int ww, int wh);
   void add(const char *full_filename, const char *url, DLAction action);
   void del(int n_item);
   int num();
   int num_running();
   void listen(int req_fd);
   void show() { mWin->show(); }
   void hide() { mWin->hide(); }
   void abort_all();
   DLAction check_filename(char **p_dl_dest);
};


/*
 * Global variables
 */

// SIGCHLD mask
sigset_t mask_sigchld;

// SIGCHLD flag
volatile sig_atomic_t caught_sigchld = 0;

// The download window object
static class DLWin *dl_win = NULL;



// ProgressBar widget --------------------------------------------------------

void ProgressBar::move(double step)
{
   mPresent += step;
   if (mPresent > mMax)
      mPresent = mMin;
   redraw();
}

ProgressBar::ProgressBar(int x, int y, int w, int h, const char *lbl)
:  Fl_Widget(x, y, w, h, lbl)
{
   mMin = mPresent = 0;
   mMax = 100;
   mShowPct = true;
   mShowMsg = false;
   box(FL_DOWN_BOX);
   color(FL_WHITE);
}

void ProgressBar::draw()
{
   struct Rectangle {
      int x, y, w, h;
   };

   //drawstyle(style(), flags());
   if (Fl::damage() & FL_DAMAGE_ALL)
      draw_box();
   Rectangle r = {x(), y(), w(), h()};
   //box()->inset(r);
   if (mPresent > mMax)
      mPresent = mMax;
   if (mPresent < mMin)
      mPresent = mMin;
   double pct = (mPresent - mMin) / mMax;

   r.w = r.w * pct + .5;

   if (mShowPct) {
      fl_rectf(r.x, r.y, r.w, r.h, FL_BLUE);
   } else {
      fl_push_clip(int (r.w * pct), 0, int (w() * .1), h());
      fl_rectf(r.x, r.y, r.w, r.h, FL_BLUE);
      fl_pop_clip();
   }

   if (mShowMsg) {
      fl_color(FL_RED);
      fl_font(this->labelfont(), this->labelsize());
      fl_draw(mMsg, x(), y(), w(), h(), FL_ALIGN_CENTER);
   } else if (mShowPct) {
      char buffer[30];
      sprintf(buffer, "%d%%", int (pct * 100 + .5));
      fl_color(FL_RED);
      fl_font(this->labelfont(), this->labelsize());
      fl_draw(buffer, x(), y(), w(), h(), FL_ALIGN_CENTER);
   }
}


// Download-item class -------------------------------------------------------

static void prButton_scb(Fl_Widget *, void *cb_data)
{
   DLItem *i = (DLItem *)cb_data;

   i->prButton_cb();
}

DLItem::DLItem(const char *full_filename, const char *url, DLAction action)
{
   struct stat ss;
   const char *p;
   char *esc_url;

   if (pipe(LogPipe) < 0) {
      MSG("pipe, %s\n", dStrerror(errno));
      return;
   }
   /* Set FD to background */
   fcntl(LogPipe[0], F_SETFL,
         O_NONBLOCK | fcntl(LogPipe[0], F_GETFL));

   fullname = dStrdup(full_filename);
   p = strrchr(fullname, '/');
   shortname = (p) ? dStrdup(p + 1) : dStrdup("??");
   p = strrchr(full_filename, '/');
   target_dir= p ? dStrndup(full_filename,p-full_filename+1) : dStrdup("??");

   log_len = 0;
   log_max = 0;
   log_state = ST_newline;
   log_text = NULL;
   onesec_bytesize = twosec_bytesize = curr_bytesize = init_bytesize = 0;
   total_bytesize = -1;

   // Init value. Reset later, upon the first data bytes arrival
   init_time = time(NULL);

   twosec_time = onesec_time = init_time;

   // BUG:? test a URL with ' inside.
   /* escape "'" character for the shell. Is it necessary? */
   esc_url = Escape_uri_str(url, "'");
   /* avoid malicious SMTP relaying with FTP urls */
   if (dStrncasecmp(esc_url, "ftp:/", 5) == 0)
      Filter_smtp_hack(esc_url);
   dl_argv = new char*[8];
   int i = 0;
   dl_argv[i++] = (char*)"wget";
   if (action == DL_CONTINUE) {
      if (stat(fullname, &ss) == 0)
         init_bytesize = (int)ss.st_size;
      dl_argv[i++] = (char*)"-c";
   }
   dl_argv[i++] = (char*)"--load-cookies";
   dl_argv[i++] = dStrconcat(dGethomedir(), "/.dillo/cookies.txt", NULL);
   dl_argv[i++] = (char*)"-O";
   dl_argv[i++] = fullname;
   dl_argv[i++] = esc_url;
   dl_argv[i++] = NULL;

   DataDone = 0;
   LogDone = 0;
   UpdatesDone = 0;
   ForkDone = 0;
   WidgetDone = 0;
   WgetStatus = -1;

   gw = 400, gh = 70;
   group = new Fl_Group(0,0,gw,gh);
   group->begin();
   prTitle = new Fl_Box(24, 7, 290, 23, shortname);
   prTitle->box(FL_RSHADOW_BOX);
   prTitle->align(FL_ALIGN_LEFT|FL_ALIGN_INSIDE|FL_ALIGN_CLIP);
   //prTitle->clear_flag (SHORTCUT_LABEL);
   // Attach this 'log_text' to the tooltip
   log_text_add("Target File: ", 13);
   log_text_add(fullname, strlen(fullname));
   log_text_add("\n\n", 2);

   prBar = new ProgressBar(24, 40, 92, 20);
   prBar->box(FL_BORDER_BOX); // ENGRAVED_BOX
   prBar->tooltip("Progress Status");

   int ix = 122, iy = 36, iw = 50, ih = 14;
   Fl_Widget *o = new Fl_Box(ix,iy,iw,ih, "Got");
   o->box(FL_RFLAT_BOX);
   o->color((Fl_Color)0xc0c0c000);
   o->tooltip("Downloaded Size");
   prGot = new Fl_Box(ix,iy+14,iw,ih, "0KB");
   prGot->align(FL_ALIGN_CENTER|FL_ALIGN_INSIDE);
   prGot->labelcolor((Fl_Color)0x6c6cbd00);
   prGot->box(FL_NO_BOX);

   ix += iw;
   o = new Fl_Box(ix,iy,iw,ih, "Size");
   o->box(FL_RFLAT_BOX);
   o->color((Fl_Color)0xc0c0c000);
   o->tooltip("Total Size");
   prSize = new Fl_Box(ix,iy+14,iw,ih, "??");
   prSize->align(FL_ALIGN_CENTER|FL_ALIGN_INSIDE);
   prSize->box(FL_NO_BOX);

   ix += iw;
   o = new Fl_Box(ix,iy,iw,ih, "Rate");
   o->box(FL_RFLAT_BOX);
   o->color((Fl_Color)0xc0c0c000);
   o->tooltip("Current transfer Rate (KBytes/sec)");
   prRate = new Fl_Box(ix,iy+14,iw,ih, "??");
   prRate->align(FL_ALIGN_CENTER|FL_ALIGN_INSIDE);
   prRate->box(FL_NO_BOX);

   ix += iw;
   o = new Fl_Box(ix,iy,iw,ih, "~Rate");
   o->box(FL_RFLAT_BOX);
   o->color((Fl_Color)0xc0c0c000);
   o->tooltip("Average transfer Rate (KBytes/sec)");
   pr_Rate = new Fl_Box(ix,iy+14,iw,ih, "??");
   pr_Rate->align(FL_ALIGN_CENTER|FL_ALIGN_INSIDE);
   pr_Rate->box(FL_NO_BOX);

   ix += iw;
   prETAt = o = new Fl_Box(ix,iy,iw,ih, "ETA");
   o->box(FL_RFLAT_BOX);
   o->color((Fl_Color)0xc0c0c000);
   o->tooltip("Estimated Time of Arrival");
   prETA = new Fl_Box(ix,iy+14,iw,ih, "??");
   prETA->align(FL_ALIGN_CENTER|FL_ALIGN_INSIDE);
   prETA->box(FL_NO_BOX);

   //ix += 50;
   //prButton = new Fl_Button(ix, 41, 38, 19, "Stop");
   prButton = new Fl_Button(328, 9, 38, 19, "Stop");
   prButton->tooltip("Stop this transfer");
   prButton->box(FL_UP_BOX);
   prButton->clear_visible_focus();
   prButton->callback(prButton_scb, this);

   group->box(FL_ROUND_UP_BOX);
   group->end();
}

DLItem::~DLItem()
{
   free(shortname);
   dFree(fullname);
   dFree(target_dir);
   free(log_text);
   int idx = (strcmp(dl_argv[1], "-c")) ? 2 : 3;
   dFree(dl_argv[idx]);
   dFree(dl_argv[idx+3]);
   delete(dl_argv);

   delete(group);
}

/*
 * Abort a running download
 */
void DLItem::abort_dl()
{
   if (!log_done()) {
      close(LogPipe[0]);
      Fl::remove_fd(LogPipe[0]);
      log_done(1);
      // Stop wget
      if (!fork_done())
         kill(pid(), SIGTERM);
   }
   widget_done(1);
}

void DLItem::prButton_cb()
{
   prButton->deactivate();
   abort_dl();
}

void DLItem::child_init()
{
   close(0); // stdin
   close(1); // stdout
   close(LogPipe[0]);
   dup2(LogPipe[1], 2); // stderr
   // set the locale to C for log parsing
   setenv("LC_ALL", "C", 1);
   // start wget
   execvp(dl_argv[0], dl_argv);
}

/*
 * Update displayed size
 */
void DLItem::update_prSize(int newsize)
{
   char num[64];

   if (newsize > 1024 * 1024)
      snprintf(num, 64, "%.1fMB", (float)newsize / (1024*1024));
   else
      snprintf(num, 64, "%.0fKB", (float)newsize / 1024);
   prSize->copy_label(num);
   prSize->redraw_label();
}

void DLItem::log_text_add(const char *buf, ssize_t st)
{
   const char *p;
   char *q, *d, num[64];

   // Make room...
   if (log_len + st >= log_max) {
      log_max = log_len + st + 1024;
      log_text = (char *) realloc (log_text, log_max);
      log_text[log_len] = 0;
      prTitle->tooltip(log_text);
   }

   // FSM to remove wget's "dot-progress" (i.e. "^ " || "^[0-9]+K")
   q = log_text + log_len;
   for (p = buf; (p - buf) < st; ++p) {
      switch (log_state) {
      case ST_newline:
         if (*p == ' ') {
            log_state = ST_discard;
         } else if (isdigit(*p)) {
            *q++ = *p; log_state = ST_number;
         } else if (*p == '\n') {
            *q++ = *p;
         } else {
            *q++ = *p; log_state = ST_copy;
         }
         break;
      case ST_number:
         if (isdigit(*q++ = *p)) {
            // keep here
         } else if (*p == 'K') {
            for (--q; isdigit(q[-1]); --q) ; log_state = ST_discard;
         } else {
            log_state = ST_copy;
         }
         break;
      case ST_discard:
         if (*p == '\n')
            log_state = ST_newline;
         break;
      case ST_copy:
         if ((*q++ = *p) == '\n')
            log_state = ST_newline;
         break;
      }
   }
   *q = 0;
   log_len = strlen(log_text);

   // Now scan for the length of the file
   if (total_bytesize == -1) {
      p = strstr(log_text, "\nLength: ");
      if (p && isdigit(p[9]) && strchr(p + 9, ' ')) {
         for (p += 9, d = &num[0]; *p != ' '; ++p)
            if (isdigit(*p))
               *d++ = *p;
         *d = 0;
         total_bytesize = strtol (num, NULL, 10);
         // Update displayed size
         update_prSize(total_bytesize);
      }
   }

   // Show we're connecting...
   if (curr_bytesize == 0) {
      prTitle->label("Connecting...");
      prTitle->redraw_label();
   }
}

///
void DLItem::log_text_show()
{
   MSG("\nStored Log:\n%s", log_text);
}

void DLItem::update_size(int new_sz)
{
   char buf[64];

   if (curr_bytesize == 0 && new_sz) {
      // Start the timer with the first bytes got
      init_time = time(NULL);
      // Update the title
      prTitle->label(shortname);
      prTitle->redraw_label();
   }

   curr_bytesize = new_sz;
   if (curr_bytesize > 1024 * 1024)
      snprintf(buf, 64, "%.1fMB", (float)curr_bytesize / (1024*1024));
   else
      snprintf(buf, 64, "%.0fKB", (float)curr_bytesize / 1024);
   prGot->copy_label(buf);
   prGot->redraw_label();
   if (total_bytesize == -1) {
      prBar->showtext(false);
      prBar->move(1);
   } else {
      prBar->showtext(true);
      double pos = 100.0;
      if (total_bytesize > 0)
         pos *= (double)curr_bytesize / total_bytesize;
      prBar->position(pos);
   }
}

static void read_log_cb(int fd_in, void *data)
{
   DLItem *dl_item = (DLItem *)data;
   const int BufLen = 4096;
   char Buf[BufLen];
   ssize_t st;
   int ret = -1;

   do {
      st = read(fd_in, Buf, BufLen);
      if (st < 0) {
         if (errno == EAGAIN) {
            ret = 1;
            break;
         }
         perror("read, ");
         break;
      } else if (st == 0) {
         close(fd_in);
         Fl::remove_fd(fd_in, 1);
         dl_item->log_done(1);
         ret = 0;
         break;
      } else {
         dl_item->log_text_add(Buf, st);
      }
   } while (1);
}

void DLItem::father_init()
{
   close(LogPipe[1]);
   Fl::add_fd(LogPipe[0], 1, read_log_cb, this); // Read

   // Start the timer after the child is running.
   // (this makes a big difference with wget)
   //init_time = time(NULL);
}

/*
 * Our wget exited, let's check its status and update the panel.
 */
void DLItem::child_finished(int status)
{
   wget_status(status);

   if (status == 0) {
      prButton->label("Done");
      prButton->tooltip("Close this information panel");
   } else {
      prButton->label("Close");
      prButton->tooltip("Close this information panel");
      status_msg("ABORTED");
      if (curr_bytesize == 0) {
         // Update the title
         prTitle->label(shortname);
         prTitle->redraw_label();
      }
   }
   prButton->activate();
   prButton->redraw();
   MSG("wget status %d\n", status);
}

/*
 * Convert seconds into human readable [hour]:[min]:[sec] string.
 */
static void secs2timestr(int et, char *str)
{
   int eh, em, es;

   eh = et / 3600; em = (et % 3600) / 60; es = et % 60;
   if (eh == 0) {
      if (em == 0)
         snprintf(str, 8, "%ds", es);
      else
         snprintf(str, 8, "%dm%ds", em, es);
   } else {
      snprintf(str, 8, "%dh%dm", eh, em);
   }
}

/*
 * Update Got, Rate, ~Rate and ETA
 */
void DLItem::update()
{
   struct stat ss;
   time_t curr_time;
   float csec, tsec, rate, _rate = 0;
   char str[64];
   int et;

   if (updates_done())
      return;

   /* Update curr_size */
   if (stat(fullname, &ss) == -1) {
      MSG("stat, %s\n", dStrerror(errno));
      return;
   }
   update_size((int)ss.st_size);

   /* Get current time */
   time(&curr_time);
   csec = (float) (curr_time - init_time);

   /* Rate */
   if (csec >= 2) {
      tsec = (float) (curr_time - twosec_time);
      rate = ((float)(curr_bytesize-twosec_bytesize) / 1024) / tsec;
      snprintf(str, 64, (rate < 100) ? "%.1fK/s" : "%.0fK/s", rate);
      prRate->copy_label(str);
      prRate->redraw_label();
   }
   /* ~Rate */
   if (csec >= 1) {
      _rate = ((float)(curr_bytesize-init_bytesize) / 1024) / csec;
      snprintf(str, 64, (_rate < 100) ? "%.1fK/s" : "%.0fK/s", _rate);
      pr_Rate->copy_label(str);
      pr_Rate->redraw_label();
   }

   /* ETA */
   if (fork_done()) {
      updates_done(1); // Last update
      prETAt->label("Time");
      prETAt->tooltip("Download Time");
      prETAt->redraw();
      secs2timestr((int)csec, str);
      prETA->copy_label(str);
      if (total_bytesize == -1) {
         update_prSize(curr_bytesize);
         if (wget_status() == 0)
            status_msg("Done");
      }
   } else {
      if (_rate > 0 && total_bytesize > 0 && curr_bytesize > 0) {
         et = (int)((total_bytesize-curr_bytesize) / (_rate * 1024));
         secs2timestr(et, str);
         prETA->copy_label(str);
      }
   }
   prETA->redraw_label();

   /* Update one and two secs ago times and bytesizes */
   twosec_time = onesec_time;
   onesec_time = curr_time;
   twosec_bytesize = onesec_bytesize;
   onesec_bytesize = curr_bytesize;
}

// SIGCHLD -------------------------------------------------------------------

/*! SIGCHLD handler
 */
static void raw_sigchld(int)
{
   caught_sigchld = 1;
}

/*! Establish SIGCHLD handler */
static void est_sigchld(void)
{
   struct sigaction sigact;
   sigset_t set;

   (void) sigemptyset(&set);
   sigact.sa_handler = raw_sigchld;
   sigact.sa_mask = set;
   sigact.sa_flags = SA_NOCLDSTOP;
   if (sigaction(SIGCHLD, &sigact, NULL) == -1) {
      perror("sigaction");
      exit(1);
   }
}

/*
 * Timeout function to check wget's exit status.
 */
static void cleanup_cb(void *data)
{
   DLItemList *list = (DLItemList *)data;

   sigprocmask(SIG_BLOCK, &mask_sigchld, NULL);
   if (caught_sigchld) {
      /* Handle SIGCHLD */
      int i, status;
      for (i = 0; i < list->num(); ++i) {
         if (!list->get(i)->fork_done() &&
             waitpid(list->get(i)->pid(), &status, WNOHANG) > 0) {
            list->get(i)->child_finished(status);
            list->get(i)->fork_done(1);
         }
      }
      caught_sigchld = 0;
   }
   sigprocmask(SIG_UNBLOCK, &mask_sigchld, NULL);

   Fl::repeat_timeout(1.0,cleanup_cb,data);
}

/*
 * Timeout function to update the widget indicators,
 * also remove widgets marked "done".
 */
static void update_cb(void *data)
{
   static int cb_used = 0;

   DLItemList *list = (DLItemList *)data;

   /* Update the widgets and remove the ones marked as done */
   for (int i = 0; i < list->num(); ++i) {
      if (!list->get(i)->widget_done()) {
         list->get(i)->update();
      } else if (list->get(i)->fork_done()) {
         // widget_done and fork_done avoid a race condition.
         dl_win->del(i); --i;
      }
      cb_used = 1;
   }

   if (cb_used && list->num() == 0)
      exit(0);

   Fl::repeat_timeout(1.0,update_cb,data);
}


// DLWin ---------------------------------------------------------------------

/*
 * Make a new name and place it in 'dl_dest'.
 */
static void make_new_name(char **dl_dest, const char *url)
{
   Dstr *gstr = dStr_new(*dl_dest);
   int idx = gstr->len;

   if (gstr->str[idx - 1] != '/'){
      dStr_append_c(gstr, '/');
      ++idx;
   }

   /* Use a mangled url as name */
   dStr_append(gstr, url);
   for (   ; idx < gstr->len; ++idx)
      if (!isalnum(gstr->str[idx]))
         gstr->str[idx] = '_';

   /* free memory */
   dFree(*dl_dest);
   *dl_dest = gstr->str;
   dStr_free(gstr, FALSE);
}

/*
 * Callback function for the request socket.
 * Read the request, parse and start a new download.
 */
static void read_req_cb(int req_fd, void *)
{
   struct sockaddr_un clnt_addr;
   int sock_fd;
   socklen_t csz;
   struct stat sb;
   Dsh *sh = NULL;
   char *dpip_tag = NULL, *cmd = NULL, *url = NULL, *dl_dest = NULL;
   DLAction action = DL_ABORT; /* compiler happiness */

   /* Initialize the value-result parameter */
   csz = sizeof(struct sockaddr_un);
   /* accept the request */
   do {
      sock_fd = accept(req_fd, (struct sockaddr *) &clnt_addr, &csz);
   } while (sock_fd == -1 && errno == EINTR);
   if (sock_fd == -1) {
      MSG("accept, %s fd=%d\n", dStrerror(errno), req_fd);
      return;
   }

   /* create a sock handler */
   sh = a_Dpip_dsh_new(sock_fd, sock_fd, 8*1024);

   /* Authenticate our client... */
   if (!(dpip_tag = a_Dpip_dsh_read_token(sh, 1)) ||
       a_Dpip_check_auth(dpip_tag) < 0) {
      MSG("can't authenticate request: %s fd=%d\n", dStrerror(errno), sock_fd);
      a_Dpip_dsh_close(sh);
      goto end;
   }
   dFree(dpip_tag);

   /* Read request */
   if (!(dpip_tag = a_Dpip_dsh_read_token(sh, 1))) {
      MSG("can't read request: %s fd=%d\n", dStrerror(errno), sock_fd);
      a_Dpip_dsh_close(sh);
      goto end;
   }
   a_Dpip_dsh_close(sh);
   _MSG("Received tag={%s}\n", dpip_tag);

   if ((cmd = a_Dpip_get_attr(dpip_tag, "cmd")) == NULL) {
      MSG("Failed to parse 'cmd' in {%s}\n", dpip_tag);
      goto end;
   }
   if (strcmp(cmd, "DpiBye") == 0) {
      MSG("got DpiBye, ignoring...\n");
      goto end;
   }
   if (strcmp(cmd, "download") != 0) {
      MSG("unknown command: '%s'. Aborting.\n", cmd);
      goto end;
   }
   if (!(url = a_Dpip_get_attr(dpip_tag, "url"))){
      MSG("Failed to parse 'url' in {%s}\n", dpip_tag);
      goto end;
   }
   if (!(dl_dest = a_Dpip_get_attr(dpip_tag, "destination"))){
      MSG("Failed to parse 'destination' in {%s}\n", dpip_tag);
      goto end;
   }
   /* 'dl_dest' may be a directory */
   if (stat(dl_dest, &sb) == 0 && S_ISDIR(sb.st_mode)) {
      make_new_name(&dl_dest, url);
   }
   action = dl_win->check_filename(&dl_dest);
   if (action != DL_ABORT) {
      // Start the whole thing within FLTK.
      dl_win->add(dl_dest, url, action);
   } else if (dl_win->num() == 0) {
      exit(0);
   }

end:
   dFree(cmd);
   dFree(url);
   dFree(dl_dest);
   dFree(dpip_tag);
   a_Dpip_dsh_free(sh);
}

/*
 * Callback for close window request (WM or EscapeKey press)
 */
static void dlwin_esc_cb(Fl_Widget *, void *)
{
   const char *msg = "There are running downloads.\n"
                     "ABORT them and EXIT anyway?";

   if (dl_win && dl_win->num_running() > 0) {
      int ch = fl_choice(msg, "Yes", "*No", "Cancel");
      if (ch != 0)
         return;
   }

   /* abort each download properly */
   dl_win->abort_all();
}

/*
 * Add a new download request to the main window and
 * fork a child to do the job.
 */
void DLWin::add(const char *full_filename, const char *url, DLAction action)
{
   DLItem *dl_item = new DLItem(full_filename, url, action);
   mDList->add(dl_item);
   mPG->insert(*dl_item->get_widget(), 0);

   _MSG("Child index = %d\n", mPG->find(dl_item->get_widget()));

   // Start the child process
   pid_t f_pid = fork();
   if (f_pid == 0) {
      /* child */
      dl_item->child_init();
      _exit(EXIT_FAILURE);
   } else if (f_pid < 0) {
      perror("fork, ");
      exit(1);
   } else {
      /* father */
      dl_win->show();
      dl_item->pid(f_pid);
      dl_item->father_init();
   }
}

/*
 * Decide what to do when the filename already exists.
 * (renaming takes place here when necessary)
 */
DLAction DLWin::check_filename(char **p_fullname)
{
   struct stat ss;
   Dstr *ds;
   int ch;
   DLAction ret = DL_ABORT;

   if (stat(*p_fullname, &ss) == -1)
      return DL_NEWFILE;

   ds = dStr_sized_new(128);
   dStr_sprintf(ds,
                "The file:\n  %s (%d Bytes)\nalready exists. What do we do?",
                *p_fullname, (int)ss.st_size);
   ch = fl_choice(ds->str, "Rename", "Continue", "Abort");
   dStr_free(ds, 1);
   MSG("Choice %d\n", ch);
   if (ch == 0) {
      const char *p;
      p = fl_file_chooser("Enter a new name:", NULL, *p_fullname);
      if (p) {
         dFree(*p_fullname);
         *p_fullname = dStrdup(p);
         ret = check_filename(p_fullname);
      }
   } else if (ch == 1) {
      ret = DL_CONTINUE;
   }
   return ret;
}

/*
 * Delete a download request from the main window.
 */
void DLWin::del(int n_item)
{
   DLItem *dl_item = mDList->get(n_item);

   // Remove the widget from the packed group
   mPG->remove(dl_item->get_widget());
   mDList->del(n_item);
   delete(dl_item);
}

/*
 * Return number of entries
 */
int DLWin::num()
{
   return mDList->num();
}

/*
 * Return number of running downloads
 */
int DLWin::num_running()
{
   int i, nr;

   for (i = nr = 0; i < mDList->num(); ++i)
      if (!mDList->get(i)->fork_done())
         ++nr;
   return nr;
}

/*
 * Set a callback function for the request socket
 */
void DLWin::listen(int req_fd)
{
   Fl::add_fd(req_fd, 1, read_req_cb, NULL); // Read
}

/*
 * Abort each download properly, and let the main cycle exit
 */
void DLWin::abort_all()
{
   for (int i = 0; i < mDList->num(); ++i)
      mDList->get(i)->abort_dl();
}

/*
 * Create the main window and an empty list of requests.
 */
DLWin::DLWin(int ww, int wh) {

   // Init an empty list for the download requests
   mDList = new DLItemList();

   // Create the empty main window
   mWin = new Fl_Window(ww, wh, "Downloads:");
   mWin->begin();
   mScroll = new Fl_Scroll(0,0,ww,wh);
   mScroll->begin();
   mPG = new Fl_Pack(0,0,ww,wh);
   mPG->end();
   //mPG->spacing(10);
   mScroll->end();
   mScroll->type(Fl_Scroll::VERTICAL);
   mWin->end();
   mWin->resizable(mScroll);
   mWin->callback(dlwin_esc_cb, NULL);
   mWin->show();

   // Set SIGCHLD handlers
   sigemptyset(&mask_sigchld);
   sigaddset(&mask_sigchld, SIGCHLD);
   est_sigchld();

   // Set the cleanup timeout
   Fl::add_timeout(1.0, cleanup_cb, mDList);
   // Set the update timeout
   Fl::add_timeout(1.0, update_cb, mDList);
}


// ---------------------------------------------------------------------------



//int main(int argc, char **argv)
int main()
{
   int ww = 420, wh = 85;

   Fl::lock();

   // Create the download window
   dl_win = new DLWin(ww, wh);

   // Start listening to the request socket
   dl_win->listen(STDIN_FILENO);

   MSG("started...\n");

   return Fl::run();
}
<|MERGE_RESOLUTION|>--- conflicted
+++ resolved
@@ -96,11 +96,7 @@
    void message(char *msg) { mShowMsg = true; strncpy(mMsg,msg,63); redraw(); }
    bool showtext()               { return mShowPct; }
    void text_color(Fl_Color col) { mTextColor = col; }
-<<<<<<< HEAD
-   Fl_Color text_color()    { return mTextColor; }
-=======
    Fl_Color text_color()   { return mTextColor; }
->>>>>>> 5838110e
 };
 
 // Download-item class -------------------------------------------------------
@@ -346,72 +342,72 @@
    gw = 400, gh = 70;
    group = new Fl_Group(0,0,gw,gh);
    group->begin();
-   prTitle = new Fl_Box(24, 7, 290, 23, shortname);
-   prTitle->box(FL_RSHADOW_BOX);
-   prTitle->align(FL_ALIGN_LEFT|FL_ALIGN_INSIDE|FL_ALIGN_CLIP);
-   //prTitle->clear_flag (SHORTCUT_LABEL);
-   // Attach this 'log_text' to the tooltip
-   log_text_add("Target File: ", 13);
-   log_text_add(fullname, strlen(fullname));
-   log_text_add("\n\n", 2);
-
-   prBar = new ProgressBar(24, 40, 92, 20);
-   prBar->box(FL_BORDER_BOX); // ENGRAVED_BOX
-   prBar->tooltip("Progress Status");
-
-   int ix = 122, iy = 36, iw = 50, ih = 14;
-   Fl_Widget *o = new Fl_Box(ix,iy,iw,ih, "Got");
-   o->box(FL_RFLAT_BOX);
-   o->color((Fl_Color)0xc0c0c000);
-   o->tooltip("Downloaded Size");
-   prGot = new Fl_Box(ix,iy+14,iw,ih, "0KB");
-   prGot->align(FL_ALIGN_CENTER|FL_ALIGN_INSIDE);
-   prGot->labelcolor((Fl_Color)0x6c6cbd00);
-   prGot->box(FL_NO_BOX);
-
-   ix += iw;
-   o = new Fl_Box(ix,iy,iw,ih, "Size");
-   o->box(FL_RFLAT_BOX);
-   o->color((Fl_Color)0xc0c0c000);
-   o->tooltip("Total Size");
-   prSize = new Fl_Box(ix,iy+14,iw,ih, "??");
-   prSize->align(FL_ALIGN_CENTER|FL_ALIGN_INSIDE);
-   prSize->box(FL_NO_BOX);
-
-   ix += iw;
-   o = new Fl_Box(ix,iy,iw,ih, "Rate");
-   o->box(FL_RFLAT_BOX);
-   o->color((Fl_Color)0xc0c0c000);
-   o->tooltip("Current transfer Rate (KBytes/sec)");
-   prRate = new Fl_Box(ix,iy+14,iw,ih, "??");
-   prRate->align(FL_ALIGN_CENTER|FL_ALIGN_INSIDE);
-   prRate->box(FL_NO_BOX);
-
-   ix += iw;
-   o = new Fl_Box(ix,iy,iw,ih, "~Rate");
-   o->box(FL_RFLAT_BOX);
-   o->color((Fl_Color)0xc0c0c000);
-   o->tooltip("Average transfer Rate (KBytes/sec)");
-   pr_Rate = new Fl_Box(ix,iy+14,iw,ih, "??");
-   pr_Rate->align(FL_ALIGN_CENTER|FL_ALIGN_INSIDE);
-   pr_Rate->box(FL_NO_BOX);
-
-   ix += iw;
-   prETAt = o = new Fl_Box(ix,iy,iw,ih, "ETA");
-   o->box(FL_RFLAT_BOX);
-   o->color((Fl_Color)0xc0c0c000);
-   o->tooltip("Estimated Time of Arrival");
-   prETA = new Fl_Box(ix,iy+14,iw,ih, "??");
-   prETA->align(FL_ALIGN_CENTER|FL_ALIGN_INSIDE);
-   prETA->box(FL_NO_BOX);
-
-   //ix += 50;
-   //prButton = new Fl_Button(ix, 41, 38, 19, "Stop");
-   prButton = new Fl_Button(328, 9, 38, 19, "Stop");
-   prButton->tooltip("Stop this transfer");
-   prButton->box(FL_UP_BOX);
-   prButton->clear_visible_focus();
-   prButton->callback(prButton_scb, this);
+    prTitle = new Fl_Box(24, 7, 290, 23, shortname);
+    prTitle->box(FL_RSHADOW_BOX);
+    prTitle->align(FL_ALIGN_LEFT|FL_ALIGN_INSIDE|FL_ALIGN_CLIP);
+    //prTitle->clear_flag (SHORTCUT_LABEL);
+    // Attach this 'log_text' to the tooltip
+    log_text_add("Target File: ", 13);
+    log_text_add(fullname, strlen(fullname));
+    log_text_add("\n\n", 2);
+
+    prBar = new ProgressBar(24, 40, 92, 20);
+    prBar->box(FL_BORDER_BOX); // ENGRAVED_BOX
+    prBar->tooltip("Progress Status");
+
+    int ix = 122, iy = 36, iw = 50, ih = 14;
+    Fl_Widget *o = new Fl_Box(ix,iy,iw,ih, "Got");
+    o->box(FL_RFLAT_BOX);
+    o->color((Fl_Color)0xc0c0c000);
+    o->tooltip("Downloaded Size");
+    prGot = new Fl_Box(ix,iy+14,iw,ih, "0KB");
+    prGot->align(FL_ALIGN_CENTER|FL_ALIGN_INSIDE);
+    prGot->labelcolor((Fl_Color)0x6c6cbd00);
+    prGot->box(FL_NO_BOX);
+
+    ix += iw;
+    o = new Fl_Box(ix,iy,iw,ih, "Size");
+    o->box(FL_RFLAT_BOX);
+    o->color((Fl_Color)0xc0c0c000);
+    o->tooltip("Total Size");
+    prSize = new Fl_Box(ix,iy+14,iw,ih, "??");
+    prSize->align(FL_ALIGN_CENTER|FL_ALIGN_INSIDE);
+    prSize->box(FL_NO_BOX);
+
+    ix += iw;
+    o = new Fl_Box(ix,iy,iw,ih, "Rate");
+    o->box(FL_RFLAT_BOX);
+    o->color((Fl_Color)0xc0c0c000);
+    o->tooltip("Current transfer Rate (KBytes/sec)");
+    prRate = new Fl_Box(ix,iy+14,iw,ih, "??");
+    prRate->align(FL_ALIGN_CENTER|FL_ALIGN_INSIDE);
+    prRate->box(FL_NO_BOX);
+
+    ix += iw;
+    o = new Fl_Box(ix,iy,iw,ih, "~Rate");
+    o->box(FL_RFLAT_BOX);
+    o->color((Fl_Color)0xc0c0c000);
+    o->tooltip("Average transfer Rate (KBytes/sec)");
+    pr_Rate = new Fl_Box(ix,iy+14,iw,ih, "??");
+    pr_Rate->align(FL_ALIGN_CENTER|FL_ALIGN_INSIDE);
+    pr_Rate->box(FL_NO_BOX);
+
+    ix += iw;
+    prETAt = o = new Fl_Box(ix,iy,iw,ih, "ETA");
+    o->box(FL_RFLAT_BOX);
+    o->color((Fl_Color)0xc0c0c000);
+    o->tooltip("Estimated Time of Arrival");
+    prETA = new Fl_Box(ix,iy+14,iw,ih, "??");
+    prETA->align(FL_ALIGN_CENTER|FL_ALIGN_INSIDE);
+    prETA->box(FL_NO_BOX);
+
+    //ix += 50;
+    //prButton = new Fl_Button(ix, 41, 38, 19, "Stop");
+    prButton = new Fl_Button(328, 9, 38, 19, "Stop");
+    prButton->tooltip("Stop this transfer");
+    prButton->box(FL_UP_BOX);
+    prButton->clear_visible_focus();
+    prButton->callback(prButton_scb, this);
 
    group->box(FL_ROUND_UP_BOX);
    group->end();
@@ -1075,13 +1071,13 @@
    // Create the empty main window
    mWin = new Fl_Window(ww, wh, "Downloads:");
    mWin->begin();
-   mScroll = new Fl_Scroll(0,0,ww,wh);
-   mScroll->begin();
-   mPG = new Fl_Pack(0,0,ww,wh);
-   mPG->end();
-   //mPG->spacing(10);
-   mScroll->end();
-   mScroll->type(Fl_Scroll::VERTICAL);
+    mScroll = new Fl_Scroll(0,0,ww,wh);
+    mScroll->begin();
+     mPG = new Fl_Pack(0,0,ww,wh);
+     mPG->end();
+     //mPG->spacing(10);
+    mScroll->end();
+    mScroll->type(Fl_Scroll::VERTICAL);
    mWin->end();
    mWin->resizable(mScroll);
    mWin->callback(dlwin_esc_cb, NULL);
