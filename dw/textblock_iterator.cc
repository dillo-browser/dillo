/*
 * Dillo Widget
 *
 * Copyright 2005-2007 Sebastian Geerken <sgeerken@dillo.org>
 *
 * This program is free software; you can redistribute it and/or modify
 * it under the terms of the GNU General Public License as published by
 * the Free Software Foundation; either version 3 of the License, or
 * (at your option) any later version.
 *
 * This program is distributed in the hope that it will be useful,
 * but WITHOUT ANY WARRANTY; without even the implied warranty of
 * MERCHANTABILITY or FITNESS FOR A PARTICULAR PURPOSE.  See the
 * GNU General Public License for more details.
 *
 * You should have received a copy of the GNU General Public License
 * along with this program.  If not, see <http://www.gnu.org/licenses/>.
 */

#include "textblock.hh"
#include "../lout/msg.h"
#include "../lout/misc.hh"

#include <stdio.h>
#include <math.h>

using namespace lout;

namespace dw {

Textblock::TextblockIterator::TextblockIterator (Textblock *textblock,
                                                 core::Content::Type mask,
                                                 bool atEnd):
   core::Iterator (textblock, mask, atEnd)
{
   if (atEnd) {
      if (textblock->outOfFlowMgr) {
         oofm = true;
         index = textblock->outOfFlowMgr->getNumWidgets();
      } else {
         oofm = false;
         index = textblock->words->size();
      }
   } else {
      oofm = false;
      index = -1;
   }

   content.type = atEnd ? core::Content::END : core::Content::START;
}

Textblock::TextblockIterator::TextblockIterator (Textblock *textblock,
                                                 core::Content::Type mask,
                                                 bool oofm, int index):
   core::Iterator (textblock, mask, false)
{
   this->oofm = oofm;
   this->index = index;

   // TODO To be completely exact, oofm should be considered here.
   if (index < 0)
      content.type = core::Content::START;
   else if (index >= textblock->words->size())
      content.type = core::Content::END;
   else
      content = textblock->words->getRef(index)->content;
}

object::Object *Textblock::TextblockIterator::clone()
{
   return
      new TextblockIterator ((Textblock*)getWidget(), getMask(), oofm, index);
}

int Textblock::TextblockIterator::compareTo(misc::Comparable *other)
{
   TextblockIterator *otherTI = (TextblockIterator*)other;

   if (oofm && !otherTI->oofm)
      return +1;
   else if (!oofm && otherTI->oofm)
      return -1;
   else
      return index - otherTI->index;
}

bool Textblock::TextblockIterator::next ()
{
   Textblock *textblock = (Textblock*)getWidget();

   if (content.type == core::Content::END)
      return false;

   short type;

   do {
      index++;

      if (oofm) {
         // Iterating over OOFM.
         if (index >= textblock->outOfFlowMgr->getNumWidgets()) {
            // End of OOFM list reached.
            content.type = core::Content::END;
            return false;
         }
         type = core::Content::WIDGET_OOF_CONT;
      } else {
         // Iterating over words list.
         if (index < textblock->words->size ())
            // Still words left.
            type = textblock->words->getRef(index)->content.type;
         else {
            // End of words list reached.
            if (textblock->outOfFlowMgr) {
               oofm = true;
               index = 0;
               if (textblock->outOfFlowMgr->getNumWidgets() > 0)
                  // Start with OOFM widgets.
                  type = core::Content::WIDGET_OOF_CONT;
               else {
                  // No OOFM widgets (number is 0).
                  content.type = core::Content::END;
                  return false;
               }
            } else {
               // No OOFM widgets (no OOFM agt all).
               content.type = core::Content::END;
               return false;
            }
         }
      }
   } while ((type & getMask()) == 0);

   if (oofm) {
      content.type = core::Content::WIDGET_OOF_CONT;
      content.widget = textblock->outOfFlowMgr->getWidget (index);
   } else
      content = textblock->words->getRef(index)->content;

   return true;
}

bool Textblock::TextblockIterator::prev ()
{
   Textblock *textblock = (Textblock*)getWidget();

   if (content.type == core::Content::START)
      return false;

   short type;

   do {
      index--;

      if (oofm) {
         // Iterating over OOFM.
         if (index >= 0)
            // Still widgets left.
            type = core::Content::WIDGET_OOF_CONT;
         else {
            // Beginning of OOFM list reached. Continue with words.
            oofm = false;
            index = textblock->words->size() - 1;
            if (index < 0) {
               // There are no words. (Actually, this case should not
               // happen: When there are OOF widgets, ther must be OOF
               // references, or widgets in flow, which contain
               // references.
               content.type = core::Content::END;
               return false;
            }
            type = textblock->words->getRef(index)->content.type;
         }
      } else {
         // Iterating over words list.
         if (index < 0) {
            // Beginning of words list reached.
            content.type = core::Content::START;
            return false;
         }
         type = textblock->words->getRef(index)->content.type;
      }
   } while ((type & getMask()) == 0);

   if (oofm) {
      content.type = core::Content::WIDGET_OOF_CONT;
      content.type = false;
      content.widget = textblock->outOfFlowMgr->getWidget (index);
   } else
      content = textblock->words->getRef(index)->content;

   return true;
}

void Textblock::TextblockIterator::highlight (int start, int end,
                                              core::HighlightLayer layer)
{
   if (!oofm) {
      Textblock *textblock = (Textblock*)getWidget();
      int index1 = index, index2 = index;

      int oldStartIndex = textblock->hlStart[layer].index;
      int oldStartChar = textblock->hlStart[layer].nChar;
      int oldEndIndex = textblock->hlEnd[layer].index;
      int oldEndChar = textblock->hlEnd[layer].nChar;
      
      if (textblock->hlStart[layer].index > textblock->hlEnd[layer].index) {
         /* nothing is highlighted */
         textblock->hlStart[layer].index = index;
         textblock->hlEnd[layer].index = index;
      }
      
      if (textblock->hlStart[layer].index >= index) {
         index2 = textblock->hlStart[layer].index;
         textblock->hlStart[layer].index = index;
         textblock->hlStart[layer].nChar = start;
      }
      
      if (textblock->hlEnd[layer].index <= index) {
         index2 = textblock->hlEnd[layer].index;
         textblock->hlEnd[layer].index = index;
         textblock->hlEnd[layer].nChar = end;
      }
      
      if (oldStartIndex != textblock->hlStart[layer].index ||
          oldStartChar != textblock->hlStart[layer].nChar ||
          oldEndIndex != textblock->hlEnd[layer].index ||
          oldEndChar != textblock->hlEnd[layer].nChar)
         textblock->queueDrawRange (index1, index2);
   }

   // TODO What about OOF widgets?
}

void Textblock::TextblockIterator::unhighlight (int direction,
                                                core::HighlightLayer layer)
{
   if (!oofm) {
      Textblock *textblock = (Textblock*)getWidget();
      int index1 = index, index2 = index;
      
      if (textblock->hlStart[layer].index > textblock->hlEnd[layer].index)
         return;
      
      int oldStartIndex = textblock->hlStart[layer].index;
      int oldStartChar = textblock->hlStart[layer].nChar;
      int oldEndIndex = textblock->hlEnd[layer].index;
      int oldEndChar = textblock->hlEnd[layer].nChar;
      
      if (direction == 0) {
         index1 = textblock->hlStart[layer].index;
         index2 = textblock->hlEnd[layer].index;
         textblock->hlStart[layer].index = 1;
         textblock->hlEnd[layer].index = 0;
      } else if (direction > 0 && textblock->hlStart[layer].index <= index) {
         index1 = textblock->hlStart[layer].index;
         textblock->hlStart[layer].index = index + 1;
         textblock->hlStart[layer].nChar = 0;
      } else if (direction < 0 && textblock->hlEnd[layer].index >= index) {
         index1 = textblock->hlEnd[layer].index;
         textblock->hlEnd[layer].index = index - 1;
         textblock->hlEnd[layer].nChar = INT_MAX;
      }
      
      if (oldStartIndex != textblock->hlStart[layer].index ||
          oldStartChar != textblock->hlStart[layer].nChar ||
          oldEndIndex != textblock->hlEnd[layer].index ||
          oldEndChar != textblock->hlEnd[layer].nChar)
         textblock->queueDrawRange (index1, index2);
   }

   // TODO What about OOF widgets?
}

void Textblock::TextblockIterator::getAllocation (int start, int end,
                                                  core::Allocation *allocation)
{
   Textblock *textblock = (Textblock*)getWidget();

<<<<<<< HEAD
   if (oofm) {
      // TODO Consider start and end?
      *allocation =
         *(textblock->outOfFlowMgr->getWidget(index)->getAllocation());
   } else {
      int lineIndex = textblock->findLineOfWord (index);
      Line *line = textblock->lines->getRef (lineIndex);
      Word *word = textblock->words->getRef (index);
      
      allocation->x =
         textblock->allocation.x + line->offsetCompleteWidget;
      
      for (int i = line->firstWord; i < index; i++) {
         Word *w = textblock->words->getRef(i);
         allocation->x += w->size.width + w->effSpace;
      }
      if (start > 0 && word->content.type == core::Content::TEXT) {
         allocation->x += textblock->textWidth (word->content.text, 0, start,
                                                word->style);
      }
      allocation->y = textblock->lineYOffsetCanvas (line) + line->boxAscent -
         word->size.ascent;
      
      allocation->width = word->size.width;
      if (word->content.type == core::Content::TEXT) {
         int wordEnd = strlen(word->content.text);
         
         if (start > 0 || end < wordEnd) {
            end = misc::min(end, wordEnd); /* end could be INT_MAX */
            allocation->width =
               textblock->textWidth (word->content.text, start, end - start,
                                     word->style);
         }
=======
   for (int i = line->firstWord; i < index; i++) {
      Word *w = textblock->words->getRef(i);
      allocation->x += w->size.width + w->effSpace;
   }
   if (start > 0 && word->content.type == core::Content::TEXT) {
      allocation->x += textblock->textWidth (word->content.text, 0, start,
                                             word->style,
                                             word->flags & Word::WORD_START,
                                             (word->flags & Word::WORD_END)
                                             && word->content.text[start] == 0);
   }
   allocation->y = textblock->lineYOffsetCanvas (line) + line->boxAscent -
                   word->size.ascent;

   allocation->width = word->size.width;
   if (word->content.type == core::Content::TEXT) {
      int wordEnd = strlen(word->content.text);

      if (start > 0 || end < wordEnd) {
         end = misc::min(end, wordEnd); /* end could be INT_MAX */
         allocation->width =
            textblock->textWidth (word->content.text, start, end - start,
                                  word->style,
                                  (word->flags & Word::WORD_START)
                                  && start == 0,
                                  (word->flags & Word::WORD_END)
                                  && word->content.text[end] == 0);
>>>>>>> cba0f9f7
      }
      allocation->ascent = word->size.ascent;
      allocation->descent = word->size.descent;
   }
}

void Textblock::TextblockIterator::print ()
{
   Iterator::print ();
   printf (", oofm = %s, index = %d", oofm ? "true" : "false", index);

}

} // namespace dw<|MERGE_RESOLUTION|>--- conflicted
+++ resolved
@@ -277,7 +277,6 @@
 {
    Textblock *textblock = (Textblock*)getWidget();
 
-<<<<<<< HEAD
    if (oofm) {
       // TODO Consider start and end?
       *allocation =
@@ -296,7 +295,11 @@
       }
       if (start > 0 && word->content.type == core::Content::TEXT) {
          allocation->x += textblock->textWidth (word->content.text, 0, start,
-                                                word->style);
+                                                word->style,
+                                                word->flags & Word::WORD_START,
+                                                (word->flags & Word::WORD_END)
+                                                && word->content.text[start]
+                                                == 0);
       }
       allocation->y = textblock->lineYOffsetCanvas (line) + line->boxAscent -
          word->size.ascent;
@@ -309,37 +312,12 @@
             end = misc::min(end, wordEnd); /* end could be INT_MAX */
             allocation->width =
                textblock->textWidth (word->content.text, start, end - start,
-                                     word->style);
-         }
-=======
-   for (int i = line->firstWord; i < index; i++) {
-      Word *w = textblock->words->getRef(i);
-      allocation->x += w->size.width + w->effSpace;
-   }
-   if (start > 0 && word->content.type == core::Content::TEXT) {
-      allocation->x += textblock->textWidth (word->content.text, 0, start,
-                                             word->style,
-                                             word->flags & Word::WORD_START,
-                                             (word->flags & Word::WORD_END)
-                                             && word->content.text[start] == 0);
-   }
-   allocation->y = textblock->lineYOffsetCanvas (line) + line->boxAscent -
-                   word->size.ascent;
-
-   allocation->width = word->size.width;
-   if (word->content.type == core::Content::TEXT) {
-      int wordEnd = strlen(word->content.text);
-
-      if (start > 0 || end < wordEnd) {
-         end = misc::min(end, wordEnd); /* end could be INT_MAX */
-         allocation->width =
-            textblock->textWidth (word->content.text, start, end - start,
-                                  word->style,
-                                  (word->flags & Word::WORD_START)
-                                  && start == 0,
-                                  (word->flags & Word::WORD_END)
-                                  && word->content.text[end] == 0);
->>>>>>> cba0f9f7
+                                     word->style,
+                                     (word->flags & Word::WORD_START)
+                                     && start == 0,
+                                     (word->flags & Word::WORD_END)
+                                     && word->content.text[end] == 0);
+         }
       }
       allocation->ascent = word->size.ascent;
       allocation->descent = word->size.descent;
