--- conflicted
+++ resolved
@@ -310,11 +310,6 @@
     */
    virtual void markExtremesChange (int ref);
 
-<<<<<<< HEAD
-=======
-   int getMinWidth (Extremes *extremes, bool useCorrected, bool forceValue);
-
->>>>>>> dd13476e
    virtual int getAvailWidthOfChild (Widget *child, bool forceValue);
    virtual int getAvailHeightOfChild (Widget *child, bool forceValue);
    virtual void correctRequisitionOfChild (Widget *child,
@@ -464,7 +459,7 @@
    virtual int applyPerWidth (int containerWidth, style::Length perWidth);
    virtual int applyPerHeight (int containerHeight, style::Length perHeight);
 
-   int getMinWidth (Extremes *extremes, bool forceValue);
+   int getMinWidth (Extremes *extremes, bool useCorrected, bool forceValue);
 
    virtual bool isBlockLevel ();
    virtual bool isPossibleContainer ();
