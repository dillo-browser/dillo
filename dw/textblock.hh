--- conflicted
+++ resolved
@@ -850,22 +850,20 @@
 
    inline bool mustBeWidenedToAvailWidth () {
       DBG_OBJ_ENTER0 ("resize", 0, "mustBeWidenedToAvailWidth");
-<<<<<<< HEAD
-      bool b = getStyle()->display == core::style::DISPLAY_BLOCK &&
+      bool toplevel = getParent () == NULL,
+         block = getStyle()->display == core::style::DISPLAY_BLOCK,
+         vloat = testWidgetFloat (this),
+         abspos = testWidgetAbsolutelyPositioned (this),
+         fixpos = testWidgetFixedlyPositioned (this),
          // In detail, this depends on what the respective OOFM does
          // with the child widget:
-         !(testWidgetFloat (this) || testWidgetAbsolutelyPositioned (this) ||
-           testWidgetFixedlyPositioned (this));
-      DBG_OBJ_MSGF ("resize", 0, "=> %s", b ? "true" : "false");
-=======
-      bool toplevel = getParent () == NULL,
-         block = getStyle()->display == core::style::DISPLAY_BLOCK,
-         vloat = getStyle()->vloat != core::style::FLOAT_NONE,
-         result =  toplevel || (block && !vloat);
-      DBG_OBJ_MSGF ("resize", 0, "=> %s (toplevel: %s, block: %s, float: %s)",
+         result =  toplevel || (block && !(vloat || abspos || fixpos));
+      DBG_OBJ_MSGF ("resize", 0,
+                    "=> %s (toplevel: %s, block: %s, float: %s, abspos: %s, "
+                    "fixpos: %s)",
                     result ? "true" : "false", toplevel ? "true" : "false",
-                    block ? "true" : "false", vloat ? "true" : "false");
->>>>>>> afe572a3
+                    block ? "true" : "false", vloat ? "true" : "false",
+                    abspos ? "true" : "false", fixpos ? "true" : "false");
       DBG_OBJ_LEAVE ();
       return result;
    }
