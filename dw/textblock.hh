--- conflicted
+++ resolved
@@ -216,7 +216,6 @@
       void print ();
    };
 
-<<<<<<< HEAD
    enum { PENALTY_HYPHEN, PENALTY_EM_DASH_LEFT, PENALTY_EM_DASH_RIGHT,
           PENALTY_NUM };
    enum { NUM_DIV_CHARS = 4 };
@@ -227,21 +226,10 @@
       bool charRemoved, canBeHyphenated, unbreakableForMinWidth;
       int penaltyIndexLeft, penaltyIndexRight;
    } DivChar;
-=======
+
+   static DivChar divChars[NUM_DIV_CHARS];
+
    static const char *hyphenDrawChar;
-
-protected:
-   enum {
-      /**
-       *  The penalty for hyphens, multiplied by 100. So, 100 means
-       *  1.0. See dw::Textblock::BadnessAndPenalty::setPenalty for
-       *  more details.
-       */
-      HYPHEN_BREAK = 100
-   };
->>>>>>> c3457db1
-
-   static DivChar divChars[NUM_DIV_CHARS];
 
 protected:
    struct Line
