--- conflicted
+++ resolved
@@ -488,10 +488,6 @@
       // TODO Clarify the old condition: tb != v->generatingBlock. Neccessary?
       if (tbInfo->getTextblock () != vloat->generatingBlock) {
          Allocation *gba = getAllocation (vloat->generatingBlock);
-<<<<<<< HEAD
-=======
-         Allocation *fla = vloat->widget->getAllocation ();
->>>>>>> 96938531
 
          int newFlx =
             calcFloatX (vloat, side,
@@ -506,7 +502,6 @@
                        "float %p?", tbInfo->textblock, vloat->widget);
          DBG_OBJ_MSG_START ();
          
-<<<<<<< HEAD
          if (hasRelationChanged (tbInfo->wasThenAllocated (),
                                  tbInfo->getOldXCB (), tbInfo->getOldYCB (),
                                  tbInfo->getOldWidth (),
@@ -515,23 +510,11 @@
                                  tbInfo->getNewWidth (),
                                  tbInfo->getNewHeight (),
                                  vloat->wasThenAllocated (),
-                                 vloat->getOldXCB (), vloat->getOldYCB (),
-                                 vloat->getOldWidth (), vloat->getOldHeight (),
-=======
-         if (hasRelationChanged (tbInfo->wasAllocated,
-                                 tbInfo->xCB, tbInfo->yCB, tbInfo->width,
-                                 tbInfo->height,
-                                 tba->x - containingBlockAllocation.x,
-                                 tba->y - containingBlockAllocation.x,
-                                 tba->width, tba->ascent + tba->descent,
-                                 vloat->widget->wasAllocated (),
                                  // When not allocated before, these values
                                  // are undefined, but this does not matter,
                                  // since they are neither used.
-                                 fla->x - containingBlockAllocation.x,
-                                 fla->y - containingBlockAllocation.y,
-                                 fla->width, fla->ascent + fla->descent,
->>>>>>> 96938531
+                                 vloat->getOldXCB (), vloat->getOldYCB (),
+                                 vloat->getOldWidth (), vloat->getOldHeight (),
                                  newFlx, newFly, vloat->size.width,
                                  vloat->size.ascent + vloat->size.descent,
                                  side, &floatPos)) {
