--- conflicted
+++ resolved
@@ -503,26 +503,7 @@
                  extremes->minWidth, extremes->minWidthIntrinsic,
                  extremes->maxWidth, extremes->maxWidthIntrinsic);
 
-<<<<<<< HEAD
    correctExtremesByOOF (extremes);
-=======
-   if (outOfFlowMgr) {
-      int oofMinWidth, oofMaxWidth;
-      outOfFlowMgr->getExtremes (extremes, &oofMinWidth, &oofMaxWidth);
-
-      DBG_OBJ_MSGF ("resize", 1, "OOFM correction: %d / %d",
-                    oofMinWidth, oofMaxWidth);
-
-      extremes->minWidth = misc::max (extremes->minWidth, oofMinWidth);
-      extremes->minWidthIntrinsic =
-         misc::max (extremes->minWidthIntrinsic, oofMinWidth);
-      extremes->maxWidth = misc::max (extremes->maxWidth, oofMaxWidth);
-      extremes->maxWidthIntrinsic =
-         misc::max (extremes->maxWidthIntrinsic, oofMinWidth);
-      extremes->adjustmentWidth =
-         misc::max (extremes->adjustmentWidth, oofMinWidth);
-   }
->>>>>>> 428094b1
 
    DBG_OBJ_MSGF ("resize", 0,
                  "finally, after considering OOFM: %d (%d) / %d (%d)",
@@ -2975,12 +2956,18 @@
    DBG_OBJ_ENTER0 ("resize", 0, "mustBeWidenedToAvailWidth");
    bool toplevel = getParent () == NULL,
       block = getStyle()->display == core::style::DISPLAY_BLOCK,
-      vloat = getStyle()->vloat != core::style::FLOAT_NONE,
-      result =  toplevel || (block && !vloat);
+      vloat = testWidgetFloat (this),
+      abspos = testWidgetAbsolutelyPositioned (this),
+      fixpos = testWidgetFixedlyPositioned (this),
+      // In detail, this depends on what the respective OOFM does
+      // with the child widget:
+      result = toplevel || (block && !(vloat || abspos || fixpos));
    DBG_OBJ_MSGF ("resize", 0,
-                 "=> %s (toplevel: %s, block: %s, float: %s)",
+                 "=> %s (toplevel: %s, block: %s, float: %s, abspos: %s, "
+                 "fixpos: %s)",
                  result ? "true" : "false", toplevel ? "true" : "false",
-                 block ? "true" : "false", vloat ? "true" : "false");
+                 block ? "true" : "false", vloat ? "true" : "false",
+                 abspos ? "true" : "false", fixpos ? "true" : "false");
    DBG_OBJ_LEAVE ();
    return result;
 }
@@ -3159,7 +3146,6 @@
    DBG_OBJ_LEAVE ();
 }
 
-<<<<<<< HEAD
 int Textblock::getLineBreakWidth ()
 {
    return lineBreakWidth;
@@ -3175,10 +3161,7 @@
    return true;
 }
 
-Textblock *Textblock::getTextblockForLine (Line *line)
-=======
 RegardingBorder *Textblock::getWidgetRegardingBorderForLine (Line *line)
->>>>>>> 428094b1
 {
    return getWidgetRegardingBorderForLine (line->firstWord, line->lastWord);
 }
@@ -3210,25 +3193,11 @@
 
       if (word->content.type == core::Content::WIDGET_IN_FLOW) {
          Widget *widget = word->content.widget;
-<<<<<<< HEAD
-         if (widget->instanceOf (Textblock::CLASS_ID) &&
+         if (widget->instanceOf (RegardingBorder::CLASS_ID) &&
              // Exclude cases where a textblock constitutes a new floats
              // container.
              !isOOFContainer (widget, OOFM_FLOATS))
-            textblock = (Textblock*)widget;
-=======
-         if (widget->instanceOf (RegardingBorder::CLASS_ID) &&
-             // Exclude some cases where a widget constitutes a new
-             // container (see definition of float container in
-             // Textblock::isContainingBlock).
-             widget->getStyle()->display != core::style::DISPLAY_INLINE_BLOCK &&
-             widget->getStyle()->overflow == core::style::OVERFLOW_VISIBLE)
             widgetRegardingBorder = (RegardingBorder*)widget;
-
-         // (TODO: It would look nicer if there is one common place
-         // for such definitions. Will be fixed in "dillo_grows", not
-         // here.)
->>>>>>> 428094b1
       }
    }
 
