--- conflicted
+++ resolved
@@ -499,24 +499,13 @@
 
       PRINTF ("       ... => %d\n", wrapRefLine);
       
-      // It seems that floats sometimes change the lines structure, so
-      // that wrapRefLines sometimes refers to a line which does not
-      // exist anymore (letting dillo abort). Should be examined
+      // It seems that sometimes (even without floats) the lines
+      // structure is changed, so that wrapRefLines may refers to a
+      // line which does not exist anymore. Should be examined
       // again. Until then, setting wrapRefLines to the same value is
       // a workaround.
       markExtremesChange (ref);
    }
-<<<<<<< HEAD
-=======
-
-   PRINTF ("       ... => %d\n", wrapRefLine);
-
-   // It seems that sometimes the lines structure is changed, so that
-   // wrapRefLines may refers to a line which does not exist
-   // anymore. Should be examined again. Until then, setting
-   // wrapRefLines to the same value is a workaround.
-   markExtremesChange (ref);
->>>>>>> b549267b
 }
 
 void Textblock::markExtremesChange (int ref)
