/*
 * Dillo Widget
 *
 * Copyright 2005-2007 Sebastian Geerken <sgeerken@dillo.org>
 *
 * This program is free software; you can redistribute it and/or modify
 * it under the terms of the GNU General Public License as published by
 * the Free Software Foundation; either version 3 of the License, or
 * (at your option) any later version.
 *
 * This program is distributed in the hope that it will be useful,
 * but WITHOUT ANY WARRANTY; without even the implied warranty of
 * MERCHANTABILITY or FITNESS FOR A PARTICULAR PURPOSE.  See the
 * GNU General Public License for more details.
 *
 * You should have received a copy of the GNU General Public License
 * along with this program.  If not, see <http://www.gnu.org/licenses/>.
 */


#include "textblock.hh"
#include "table.hh" // Yes, this is ugly. -- SG
#include "../lout/msg.h"
#include "../lout/misc.hh"

#include <stdio.h>
#include <math.h> // remove again?
#include <limits.h>

/*
 * Local variables
 */
/* The tooltip under mouse pointer in current textblock. No ref. hold.
 * (having one per view looks not worth the extra clutter). */
static dw::core::style::Tooltip *hoverTooltip = NULL;



using namespace lout;

namespace dw {

int Textblock::CLASS_ID = -1;

Textblock::Textblock (bool limitTextWidth)
{
   registerName ("dw::Textblock", &CLASS_ID);
   setFlags (BLOCK_LEVEL);
   setFlags (USES_HINTS);
   setButtonSensitive(true);

   hasListitemValue = false;
   innerPadding = 0;
   line1Offset = 0;
   ignoreLine1OffsetSometimes = false;
   mustQueueResize = false;
   redrawY = 0;
   lastWordDrawn = -1;

   /*
    * The initial sizes of lines and words should not be
    * too high, since this will waste much memory with tables
    * containing many small cells. The few more calls to realloc
    * should not decrease the speed considerably.
    * (Current setting is for minimal memory usage. An interesting fact
    * is that high values decrease speed due to memory handling overhead!)
    * TODO: Some tests would be useful.
    */
   lines = new misc::SimpleVector <Line> (1);
   nonTemporaryLines = 0;
   words = new misc::NotSoSimpleVector <Word> (1);
   anchors = new misc::SimpleVector <Anchor> (1);
   leftFloatSide = rightFloatSide = NULL;

   //DBG_OBJ_SET_NUM(this, "num_lines", num_lines);

   wrapRef = -1;

   //DBG_OBJ_SET_NUM(this, "last_line_width", last_line_width);
   //DBG_OBJ_SET_NUM(this, "last_line_par_min", last_line_par_min);
   //DBG_OBJ_SET_NUM(this, "last_line_par_max", last_line_par_max);
   //DBG_OBJ_SET_NUM(this, "wrap_ref", wrap_ref);

   hoverLink = -1;

   // random values
   availWidth = 100;
   availAscent = 100;
   availDescent = 0;

   this->limitTextWidth = limitTextWidth;

   for (int layer = 0; layer < core::HIGHLIGHT_NUM_LAYERS; layer++) {
      /* hlStart[layer].index > hlEnd[layer].index means no highlighting */
      hlStart[layer].index = 1;
      hlStart[layer].nChar = 0;
      hlEnd[layer].index = 0;
      hlEnd[layer].nChar = 0;
   }
}

Textblock::~Textblock ()
{
   _MSG("Textblock::~Textblock\n");

   /* make sure not to call a free'd tooltip (very fast overkill) */
   hoverTooltip = NULL;

   for (int i = 0; i < words->size(); i++) {
      Word *word = words->getRef (i);
      if (word->content.type == core::Content::WIDGET)
         delete word->content.widget;
      word->style->unref ();
      word->spaceStyle->unref ();
   }

   for (int i = 0; i < anchors->size(); i++) {
      Anchor *anchor = anchors->getRef (i);
      /* This also frees the names (see removeAnchor() and related). */
      removeAnchor(anchor->name);
   }

   delete lines;
   delete words;
   delete anchors;

   if(leftFloatSide)
      delete leftFloatSide;
   if(rightFloatSide)
      delete rightFloatSide;

   /* Make sure we don't own widgets anymore. Necessary before call of
      parent class destructor. (???) */
   words = NULL;

   //DBG_OBJ_SET_NUM(this, "num_lines", lines->size ());
}

/**
 * The ascent of a textblock is the ascent of the first line, plus
 * padding/border/margin. This can be used to align the first lines
 * of several textblocks in a horizontal line.
 */
void Textblock::sizeRequestImpl (core::Requisition *requisition)
{
   PRINTF ("[%p] SIZE_REQUEST: ...\n", this);

   rewrap ();
   showMissingLines ();

   if (lines->size () > 0) {
      Line *lastLine = lines->getRef (lines->size () - 1);
      requisition->width = lastLine->maxLineWidth;

      PRINTF ("[%p] SIZE_REQUEST: lastLine->maxLineWidth = %d\n",
              this, lastLine->maxLineWidth);

      PRINTF ("[%p] SIZE_REQUEST: lines[0]->boxAscent = %d\n",
              this, lines->getRef(0)->boxAscent);
      PRINTF ("[%p] SIZE_REQUEST: lines[%d]->top = %d\n", 
              this, lines->size () - 1, lastLine->top);
      PRINTF ("[%p] SIZE_REQUEST: lines[%d]->boxAscent = %d\n", 
              this, lines->size () - 1, lastLine->boxAscent);
      PRINTF ("[%p] SIZE_REQUEST: lines[%d]->boxDescent = %d\n", 
              this, lines->size () - 1, lastLine->boxDescent);

      /* Note: the breakSpace of the last line is ignored, so breaks
         at the end of a textblock are not visible. */
      requisition->ascent = lines->getRef(0)->boxAscent;
      requisition->descent = lastLine->top
         + lastLine->boxAscent + lastLine->boxDescent -
         lines->getRef(0)->boxAscent;
   } else {
      requisition->width = 0; // before: lastLineWidth;
      requisition->ascent = 0;
      requisition->descent = 0;
   }

   PRINTF ("[%p] SIZE_REQUEST: inner padding = %d, boxDiffWidth = %d\n",
           this, innerPadding, getStyle()->boxDiffWidth ());

   requisition->width += innerPadding + getStyle()->boxDiffWidth ();
   requisition->ascent += getStyle()->boxOffsetY ();
   requisition->descent += getStyle()->boxRestHeight ();

   if (requisition->width < availWidth)
      requisition->width = availWidth;

   PRINTF ("[%p] SIZE_REQUEST: %d x %d + %d\n", this, requisition->width,
           requisition->ascent, requisition->descent);
}

/**
 * Get the extremes of a word within a textblock.
 */
void Textblock::getWordExtremes (Word *word, core::Extremes *extremes)
{
   if (word->content.type == core::Content::WIDGET) {
      if (word->content.widget->usesHints ())
         word->content.widget->getExtremes (extremes);
      else {
         if (core::style::isPerLength
             (word->content.widget->getStyle()->width)) {
            extremes->minWidth = 0;
            if (word->content.widget->hasContents ())
               extremes->maxWidth = 1000000;
            else
               extremes->maxWidth = 0;
         } else if (core::style::isAbsLength
                    (word->content.widget->getStyle()->width)) {
            /* Fixed lengths are only applied to the content, so we have to
             * add padding, border and margin. */
            extremes->minWidth = extremes->maxWidth =
               core::style::absLengthVal (word->content.widget->getStyle()
                                          ->width)
               + word->style->boxDiffWidth ();
         } else
            word->content.widget->getExtremes (extremes);
      }
   } else {
      extremes->minWidth = word->size.width;
      extremes->maxWidth = word->size.width;
   }
}

void Textblock::getExtremesImpl (core::Extremes *extremes)
{
   PRINTF ("[%p] GET_EXTREMES: ...\n", this);

   showMissingLines ();

   if (lines->size () == 0) {
      /* empty page */
      extremes->minWidth = 0;
      extremes->maxWidth = 0;

      PRINTF ("GET_EXTREMES: empty (but %d words)\n", words->size());
   } else if (wrapRef == -1) {
      /* no rewrap necessary -> values in lines are up to date */
      Line *lastLine = lines->getRef (lines->size () - 1);
      extremes->minWidth = lastLine->maxParMin;
      Word *lastWord = words->getRef (lastLine->lastWord);
      extremes->maxWidth =
         misc::max (lastLine->maxParMax,
                    // parMax includes the last space, which we ignore here
                    lastLine->parMax - lastWord->origSpace
                    + lastWord->hyphenWidth);

      PRINTF ("GET_EXTREMES: no rewrap => %d, %d\n",
              lastLine->maxParMin, lastLine->maxParMax);
   } else {
      int parMax;
      /* Calculate the extremes, based on the values in the line from
         where a rewrap is necessary. */
      
      PRINTF ("GET_EXTREMES: complex case ...\n");

      if (wrapRef == 0) {
         extremes->minWidth = 0;
         extremes->maxWidth = 0;
         parMax = 0;
      } else {
         // Line [wrapRef - 1], not [wrapRef], because maxParMin and
         // maxParMax include the respective values *in* any line
         // (accumulated up to the *end*), but we start at line
         // [wrapRef], so these are not needed.

         Line *line = lines->getRef (wrapRef - 1);
         Word *lastWord = words->getRef (line->lastWord);
         extremes->minWidth = line->maxParMin;
         // consider also accumulated next value of maxParMax: parMax
         extremes->maxWidth =
            misc::max (line->maxParMax,
                       // parMax includes the last space, which we ignore here
                       line->parMax - lastWord->origSpace
                       + lastWord->hyphenWidth);
         parMax = line->parMax;
      }

      if (wrapRef < lines->size()) {
         int parMin = 0;
         
         for (int wordIndex = lines->getRef(wrapRef)->firstWord;
              wordIndex < words->size(); wordIndex++) {
            Word *word = words->getRef (wordIndex);
            bool atLastWord = wordIndex == words->size() - 1;

            //printf ("   word: ");
            //printWord (word);
            //printf ("\n");
            
            core::Extremes wordExtremes;
            getWordExtremes (word, &wordExtremes);
            if (wordIndex == 0) {
               wordExtremes.minWidth += line1Offset;
               wordExtremes.maxWidth += line1Offset;
            }
            
            // Minimum: between two *possible* breaks (or at the end).
            if (word->badnessAndPenalty.lineCanBeBroken () || atLastWord) {
               parMin += wordExtremes.minWidth + word->hyphenWidth;
               extremes->minWidth = misc::max (extremes->minWidth, parMin);
               parMin = 0;
            } else
               // Shrinkability could be considered, but really does not play a
               // role.
               parMin += wordExtremes.minWidth + word->origSpace;
            
            // Maximum: between two *necessary* breaks (or at the end).
            if (word->badnessAndPenalty.lineMustBeBroken () || atLastWord) {
               parMax += wordExtremes.maxWidth + word->hyphenWidth;
               extremes->maxWidth = misc::max (extremes->maxWidth, parMax);
               parMax = 0;
            } else
               parMax += wordExtremes.maxWidth + word->origSpace;
            
            PRINTF ("    => ... extremes = %d / %d, parMin = %d, parMax = %d\n",
                    extremes->minWidth, extremes->maxWidth, parMin, parMax);
         }
      }
   }

   int diff = innerPadding + getStyle()->boxDiffWidth ();
   extremes->minWidth += diff;
   extremes->maxWidth += diff;

   //printf ("[%p] GET_EXTREMES, on textblock that  ", this);
   //if (words->size() == 0)
   //   printf ("is empty\n");
   //else {
   //   printf ("starts with:\n   ");
   //   printWord (words->getRef(0));
   //   printf ("\n");
   //}
   //printf ("=> %d / %d\n", extremes->minWidth, extremes->maxWidth);
}


void Textblock::sizeAllocateImpl (core::Allocation *allocation)
{
   PRINTF ("[%p] SIZE_ALLOCATE: %d, %d, %d x %d + %d\n",
           this, allocation->x, allocation->y, allocation->width,
           allocation->ascent, allocation->descent);

   showMissingLines ();

   int lineIndex, wordIndex;
   Line *line;
   Word *word;
   int xCursor;
   core::Allocation childAllocation;
   core::Allocation *oldChildAllocation;

   if (allocation->width != this->allocation.width) {
      redrawY = 0;
   }

   for (lineIndex = 0; lineIndex < lines->size (); lineIndex++) {
      line = lines->getRef (lineIndex);
      xCursor = lineXOffsetWidget (line);

      for (wordIndex = line->firstWord; wordIndex <= line->lastWord;
           wordIndex++) {
         word = words->getRef (wordIndex);

         if (wordIndex == lastWordDrawn + 1) {
            redrawY = misc::min (redrawY, lineYOffsetWidget (line));
         }

         if (word->content.type == core::Content::WIDGET) {
            /** \todo Justification within the line is done here. */
            childAllocation.x = xCursor + allocation->x;
            /* align=top:
               childAllocation.y = line->top + allocation->y;
            */

            /* align=bottom (base line) */
            /* Commented lines break the n2 and n3 test cases at
             * http://www.dillo.org/test/img/ */
            childAllocation.y =
               lineYOffsetCanvasAllocation (line, allocation)
               + (line->boxAscent - word->size.ascent)
               - word->content.widget->getStyle()->margin.top;
            childAllocation.width = word->size.width;
            childAllocation.ascent = word->size.ascent
               + word->content.widget->getStyle()->margin.top;
            childAllocation.descent = word->size.descent
               + word->content.widget->getStyle()->margin.bottom;

            oldChildAllocation = word->content.widget->getAllocation();

            if (childAllocation.x != oldChildAllocation->x ||
               childAllocation.y != oldChildAllocation->y ||
               childAllocation.width != oldChildAllocation->width) {
               /* The child widget has changed its position or its width
                * so we need to redraw from this line onwards.
                */
               redrawY = misc::min (redrawY, lineYOffsetWidget (line));
               if (word->content.widget->wasAllocated ()) {
                  redrawY = misc::min (redrawY,
                     oldChildAllocation->y - this->allocation.y);
               }

            } else if (childAllocation.ascent + childAllocation.descent !=
               oldChildAllocation->ascent + oldChildAllocation->descent) {
               /* The child widget has changed its height. We need to redraw
                * from where it changed.
                * It's important not to draw from the line base, because the
                * child might be a table covering the whole page so we would
                * end up redrawing the whole screen over and over.
                * The drawing of the child content is left to the child itself.
                * However this optimization is only possible if the widget is
                * the only word in the line apart from an optional BREAK.
                * Otherwise the height change of the widget could change the
                * position of other words in the line, requiring a
                * redraw of the complete line.
                */
               if (line->lastWord == line->firstWord ||
                   (line->lastWord == line->firstWord + 1 &&
                    words->getRef (line->lastWord)->content.type ==
                    core::Content::BREAK)) {

                  int childChangedY =
                     misc::min(childAllocation.y - allocation->y +
                        childAllocation.ascent + childAllocation.descent,
                        oldChildAllocation->y - this->allocation.y +
                        oldChildAllocation->ascent +
                        oldChildAllocation->descent);

                  redrawY = misc::min (redrawY, childChangedY);
               } else {
                  redrawY = misc::min (redrawY, lineYOffsetWidget (line));
               }
            }
            word->content.widget->sizeAllocate (&childAllocation);
         }

         xCursor += (word->size.width + word->effSpace);
      }
   }

   if(leftFloatSide)
      leftFloatSide->sizeAllocate(allocation);
   if(rightFloatSide)
      rightFloatSide->sizeAllocate(allocation);
      
   for (int i = 0; i < anchors->size(); i++) {
      Anchor *anchor = anchors->getRef(i);
      int y;

      if (anchor->wordIndex >= words->size()) {
         y = allocation->y + allocation->ascent + allocation->descent;
      } else {
         Line *line = lines->getRef(findLineOfWord (anchor->wordIndex));
         y = lineYOffsetCanvasAllocation (line, allocation);
      }
      changeAnchor (anchor->name, y);
   }
}

void Textblock::resizeDrawImpl ()
{
   queueDrawArea (0, redrawY, allocation.width, getHeight () - redrawY);
   if (lines->size () > 0) {
      Line *lastLine = lines->getRef (lines->size () - 1);
      /* Remember the last word that has been drawn so we can ensure to
       * draw any new added words (see sizeAllocateImpl()).
       */
      lastWordDrawn = lastLine->lastWord;
   }

   redrawY = getHeight ();
}

void Textblock::markSizeChange (int ref)
{
   markChange (ref);
}

void Textblock::markExtremesChange (int ref)
{
   markChange (ref);
}

/*
 * Implementation for both mark_size_change and mark_extremes_change.
 */
void Textblock::markChange (int ref)
{
   PRINTF ("[%p] MARK_CHANGE (%d): %d => ...\n", this, ref, wrapRef);

   /* By the way: ref == -1 may have two different causes: (i) flush()
      calls "queueResize (-1, true)", when no rewrapping is necessary;
      and (ii) a word may have parentRef == -1 , when it is not yet
      added to a line.  In the latter case, nothing has to be done
<<<<<<< HEAD
      now, but addLine(...) will do everything neccessary. */

   int refEquiv = (ref == 0) ? 1 | (dw::core::style::FLOAT_NONE << 1) : ref;
   
   if (refEquiv != -1 && (refEquiv & 1)) {
      switch((refEquiv >> 1) & 3)
      {
      case dw::core::style::FLOAT_NONE:
         if (wrapRef == -1)
            wrapRef = refEquiv >> 3;
         else
            wrapRef = misc::min (wrapRef, refEquiv >> 3);
         //DBG_OBJ_SET_NUM (page, "wrap_ref", page->wrap_ref);
         printf("wrapRef = %d\n", wrapRef);
         break;
      
      case dw::core::style::FLOAT_LEFT:
         leftFloatSide->queueResize(refEquiv);
         break;
         
      case dw::core::style::FLOAT_RIGHT:
         rightFloatSide->queueResize(refEquiv);
         break;
      }
=======
      now, but addLine(...) will do everything necessary. */
   if (ref != -1) {
      if (wrapRef == -1)
         wrapRef = ref;
      else
         wrapRef = misc::min (wrapRef, ref);
>>>>>>> 40842a01
   }

   PRINTF ("       ... => %d\n", wrapRef);
}

void Textblock::notifySetAsTopLevel()
{
   containingBox = this;
}

void Textblock::notifySetParent()
{
   // Search for containing Box. It can be assumed that this widget has a
   // parent, otherwise, notifySetAsToplevel would have been called.
   containingBox = NULL;
   Textblock *topmostTextblock = this;

   for(Widget *widget = getParent(); widget != NULL;
       widget = widget->getParent())
   {
      if(widget->instanceOf(Textblock::CLASS_ID))
         topmostTextblock = (Textblock*)widget;
   }
  
   for(Widget *widget = getParent(); containingBox == NULL;
       widget = widget->getParent())
   {
      if(widget->getParent() == NULL)
         // No other widget left.
         containingBox = topmostTextblock;
      else if(widget->instanceOf(Textblock::CLASS_ID))
      {
         if(// this widget is a table cell
            widget->getParent()->instanceOf(Table::CLASS_ID) ||
            // this widget is a float
            widget->getStyle()->vloat != dw::core::style::FLOAT_NONE)
            containingBox = (Textblock*)widget;
      }
   }
}

void Textblock::setWidth (int width)
{
   /* If limitTextWidth is set to YES, a queueResize() may also be
    * necessary. */
   if (availWidth != width || limitTextWidth) {
      //DEBUG_MSG(DEBUG_REWRAP_LEVEL,
      //          "setWidth: Calling queueResize, "
      //          "in page with %d word(s)\n",
      //          words->size());

      availWidth = width;
//<<<<<<< textblock.cc
//      queueResize (false, dw::core::style::FLOAT_NONE, false);
//=======
      queueResize (0, false);
//>>>>>>> 1.24
      mustQueueResize = false;
      redrawY = 0;
   }
}

void Textblock::setAscent (int ascent)
{
   if (availAscent != ascent) {
      //DEBUG_MSG(DEBUG_REWRAP_LEVEL,
      //          "setAscent: Calling queueResize, "
      //          "in page with %d word(s)\n",
      //          words->size());

      availAscent = ascent;
//<<<<<<< textblock.cc
//      queueResize (false, dw::core::style::FLOAT_NONE, false);
//=======
      queueResize (0, false);
//>>>>>>> 1.24
      mustQueueResize = false;
   }
}

void Textblock::setDescent (int descent)
{
   if (availDescent != descent) {
      //DEBUG_MSG(DEBUG_REWRAP_LEVEL,
      //          "setDescent: Calling queueResize, "
      //          "in page with %d word(s)\n",
      //          words->size());

      availDescent = descent;
//<<<<<<< textblock.cc
//      queueResize (false, dw::core::style::FLOAT_NONE, false);
//=======
      queueResize (0, false);
//>>>>>>> 1.24
      mustQueueResize = false;
   }
}

bool Textblock::buttonPressImpl (core::EventButton *event)
{
   return sendSelectionEvent (core::SelectionState::BUTTON_PRESS, event);
}

bool Textblock::buttonReleaseImpl (core::EventButton *event)
{
   return sendSelectionEvent (core::SelectionState::BUTTON_RELEASE, event);
}

/*
 * Handle motion inside the widget
 * (special care is necessary when switching from another widget,
 *  because hoverLink and hoverTooltip are meaningless then).
 */
bool Textblock::motionNotifyImpl (core::EventMotion *event)
{
   if (event->state & core::BUTTON1_MASK)
      return sendSelectionEvent (core::SelectionState::BUTTON_MOTION, event);
   else {
      bool inSpace;
      int linkOld = hoverLink;
      core::style::Tooltip *tooltipOld = hoverTooltip;
      const Word *word = findWord (event->xWidget, event->yWidget, &inSpace);

      // cursor from word or widget style
      if (word == NULL) {
         setCursor (getStyle()->cursor);
         hoverLink = -1;
         hoverTooltip = NULL;
      } else {
         core::style::Style *style = inSpace ? word->spaceStyle : word->style;
         setCursor (style->cursor);
         hoverLink = style->x_link;
         hoverTooltip = style->x_tooltip;
      }

      // Show/hide tooltip
      if (tooltipOld != hoverTooltip) {
         if (tooltipOld)
            tooltipOld->onLeave ();
         if (hoverTooltip)
            hoverTooltip->onEnter ();
      } else if (hoverTooltip)
         hoverTooltip->onMotion ();

      _MSG("MN tb=%p tooltipOld=%p hoverTooltip=%p\n",
          this, tooltipOld, hoverTooltip);
      if (hoverLink != linkOld) {
         /* LinkEnter with hoverLink == -1 is the same as LinkLeave */
         return layout->emitLinkEnter (this, hoverLink, -1, -1, -1);
      } else {
         return hoverLink != -1;
      }
   }
}

void Textblock::enterNotifyImpl (core::EventCrossing *event)
{
   _MSG(" tb=%p, ENTER NotifyImpl hoverTooltip=%p\n", this, hoverTooltip);
   /* reset hoverLink so linkEnter is detected */
   hoverLink = -2;
}

void Textblock::leaveNotifyImpl (core::EventCrossing *event)
{
   _MSG(" tb=%p, LEAVE NotifyImpl: hoverTooltip=%p\n", this, hoverTooltip);

   /* leaving the viewport can't be handled by motionNotifyImpl() */
   if (hoverLink >= 0)
      layout->emitLinkEnter (this, -1, -1, -1, -1);

   if (hoverTooltip) {
      hoverTooltip->onLeave();
      hoverTooltip = NULL;
   }
}

/**
 * \brief Send event to selection.
 */
bool Textblock::sendSelectionEvent (core::SelectionState::EventType eventType,
                                    core::MousePositionEvent *event)
{
   core::Iterator *it;
   int wordIndex;
   int charPos = 0, link = -1;
   bool r;

   if (words->size () == 0) {
      wordIndex = -1;
   } else {
      Line *lastLine = lines->getRef (lines->size () - 1);
      int yFirst = lineYOffsetCanvasI (0);
      int yLast = lineYOffsetCanvas (lastLine) + lastLine->boxAscent +
                  lastLine->boxDescent;
      if (event->yCanvas < yFirst) {
         // Above the first line: take the first word.
         wordIndex = 0;
      } else if (event->yCanvas >= yLast) {
         // Below the last line: take the last word.
         wordIndex = words->size () - 1;
         charPos = core::SelectionState::END_OF_WORD;
      } else {
         Line *line = lines->getRef (findLineIndex (event->yWidget));

         // Pointer within the break space?
         if (event->yWidget >
             (lineYOffsetWidget (line) + line->boxAscent + line->boxDescent)) {
            // Choose this break.
            wordIndex = line->lastWord;
            charPos = core::SelectionState::END_OF_WORD;
         } else if (event->xWidget < lineXOffsetWidget (line)) {
            // Left of the first word in the line.
            wordIndex = line->firstWord;
         } else {
            int nextWordStartX = lineXOffsetWidget (line);

            for (wordIndex = line->firstWord;
                 wordIndex <= line->lastWord;
                 wordIndex++) {
               Word *word = words->getRef (wordIndex);
               int wordStartX = nextWordStartX;

               nextWordStartX += word->size.width + word->effSpace;

               if (event->xWidget >= wordStartX &&
                   event->xWidget < nextWordStartX) {
                  // We have found the word.
                  int yWidgetBase = lineYOffsetWidget (line) + line->boxAscent;

                  if (event->xWidget >= nextWordStartX  - word->effSpace) {
                     charPos = core::SelectionState::END_OF_WORD;
                     if (wordIndex < line->lastWord &&
                         (words->getRef(wordIndex + 1)->content.type !=
                          core::Content::BREAK) &&
                         (event->yWidget <=
                          yWidgetBase + word->spaceStyle->font->descent) &&
                         (event->yWidget >
                          yWidgetBase - word->spaceStyle->font->ascent)) {
                        link = word->spaceStyle->x_link;
                     }
                  } else {
                     if (event->yWidget <= yWidgetBase + word->size.descent &&
                         event->yWidget > yWidgetBase - word->size.ascent) {
                        link = word->style->x_link;
                     }
                     if (word->content.type == core::Content::TEXT) {
                        int glyphX = wordStartX;

                        while (1) {
                           int nextCharPos =
                              layout->nextGlyph (word->content.text, charPos);
                           int glyphWidth =
                              textWidth (word->content.text, charPos,
                                         nextCharPos - charPos, word->style);
                           if (event->xWidget > glyphX + glyphWidth) {
                              glyphX += glyphWidth;
                              charPos = nextCharPos;
                              continue;
                           } else if (event->xWidget >= glyphX + glyphWidth/2){
                              // On the right half of a character;
                              // now just look for combining chars
                              charPos = nextCharPos;
                              while (word->content.text[charPos]) {
                                 nextCharPos =
                                    layout->nextGlyph (word->content.text,
                                                       charPos);
                                 if (textWidth (word->content.text, charPos,
                                                nextCharPos - charPos,
                                                word->style))
                                    break;
                                 charPos = nextCharPos;
                              }
                           }
                           break;
                        }
                     } else {
                        // Depends on whether the pointer is within the left or
                        // right half of the (non-text) word.
                        if (event->xWidget >= (wordStartX + nextWordStartX) /2)
                           charPos = core::SelectionState::END_OF_WORD;
                     }
                  }
                  break;
               }
            }
            if (wordIndex > line->lastWord) {
               // No word found in this line (i.e. we are on the right side),
               // take the last of this line.
               wordIndex = line->lastWord;
               charPos = core::SelectionState::END_OF_WORD;
            }
         }
      }
   }
   it = new TextblockIterator (this, core::Content::SELECTION_CONTENT,
                               wordIndex);
   r = selectionHandleEvent (eventType, it, charPos, link, event);
   it->unref ();
   return r;
}

void Textblock::removeChild (Widget *child)
{
   /** \bug Not implemented. */
}

core::Iterator *Textblock::iterator (core::Content::Type mask, bool atEnd)
{
   return new TextblockIterator (this, mask, atEnd);
}


/**
 * Calculate the size of a widget within the page.
 * (Subject of change in the near future!)
 */
void Textblock::calcWidgetSize (core::Widget *widget, core::Requisition *size)
{
   core::Requisition requisition;
   int availWidth, availAscent, availDescent;
   core::style::Style *wstyle = widget->getStyle();

   /* We ignore line1_offset[_eff]. */
   availWidth = this->availWidth - getStyle()->boxDiffWidth () - innerPadding;
   availAscent = this->availAscent - getStyle()->boxDiffHeight ();
   availDescent = this->availDescent;

   if (widget->usesHints ()) {
      widget->setWidth (availWidth);
      widget->setAscent (availAscent);
      widget->setDescent (availDescent);
      widget->sizeRequest (size);
   } else {
      if (wstyle->width == core::style::LENGTH_AUTO ||
          wstyle->height == core::style::LENGTH_AUTO)
         widget->sizeRequest (&requisition);

      if (wstyle->width == core::style::LENGTH_AUTO)
         size->width = requisition.width;
      else if (core::style::isAbsLength (wstyle->width))
         /* Fixed lengths are only applied to the content, so we have to
          * add padding, border and margin. */
         size->width = core::style::absLengthVal (wstyle->width)
            + wstyle->boxDiffWidth ();
      else
         size->width = (int) (core::style::perLengthVal (wstyle->width)
                       * availWidth);

      if (wstyle->height == core::style::LENGTH_AUTO) {
         size->ascent = requisition.ascent;
         size->descent = requisition.descent;
      } else if (core::style::isAbsLength (wstyle->height)) {
         /* Fixed lengths are only applied to the content, so we have to
          * add padding, border and margin. */
         size->ascent = core::style::absLengthVal (wstyle->height)
                        + wstyle->boxDiffHeight ();
         size->descent = 0;
      } else {
         double len = core::style::perLengthVal (wstyle->height);
         size->ascent = (int) (len * availAscent);
         size->descent = (int) (len * availDescent);
      }
   }

   /* ascent and descent in words do not contain margins. */
   size->ascent -= wstyle->margin.top;
   size->descent -= wstyle->margin.bottom;
}

/*
 * Draw the decorations on a word.
 */
void Textblock::decorateText(core::View *view, core::style::Style *style,
                             core::style::Color::Shading shading,
                             int x, int yBase, int width)
{
   int y, height;

   height = 1 + style->font->xHeight / 12;
   if (style->textDecoration & core::style::TEXT_DECORATION_UNDERLINE) {
      y = yBase + style->font->descent / 3;
      view->drawRectangle (style->color, shading, true, x, y, width, height);
   }
   if (style->textDecoration & core::style::TEXT_DECORATION_OVERLINE) {
      y = yBase - style->font->ascent;
      view->drawRectangle (style->color, shading, true, x, y, width, height);
   }
   if (style->textDecoration & core::style::TEXT_DECORATION_LINE_THROUGH) {
      y = yBase + (style->font->descent - style->font->ascent) / 2 +
          style->font->descent / 4;
      view->drawRectangle (style->color, shading, true, x, y, width, height);
   }
}

/*
 * Draw a string of text
 */
void Textblock::drawText(core::View *view, core::style::Style *style,
                         core::style::Color::Shading shading, int x, int y,
                         const char *text, int start, int len)
{
   if (len > 0) {
      char *str = NULL;

      switch (style->textTransform) {
         case core::style::TEXT_TRANSFORM_NONE:
         default:
            break;
         case core::style::TEXT_TRANSFORM_UPPERCASE:
            str = layout->textToUpper(text + start, len);
            break;
         case core::style::TEXT_TRANSFORM_LOWERCASE:
            str = layout->textToLower(text + start, len);
            break;
         case core::style::TEXT_TRANSFORM_CAPITALIZE:
         {
            /* \bug No way to know about non-ASCII punctuation. */
            bool initial_seen = false;

            for (int i = 0; i < start; i++)
               if (!ispunct(text[i]))
                  initial_seen = true;
            if (initial_seen)
               break;

            int after = 0;
            text += start;
            while (ispunct(text[after]))
               after++;
            if (text[after])
               after = layout->nextGlyph(text, after);
            if (after > len)
               after = len;

            char *initial = layout->textToUpper(text, after);
            int newlen = strlen(initial) + len-after;
            str = (char *)malloc(newlen + 1);
            strcpy(str, initial);
            strncpy(str + strlen(str), text+after, len-after);
            str[newlen] = '\0';
            free(initial);
            break;
         }
      }
      view->drawText(style->font, style->color, shading, x, y,
                     str ? str : text + start, str ? strlen(str) : len);
      if (str)
         free(str);
   }
}

/*
 * Draw a word of text. TODO New description;
 */
void Textblock::drawWord (Line *line, int wordIndex1, int wordIndex2,
                          core::View *view, core::Rectangle *area,
                          int xWidget, int yWidgetBase)
{
   core::style::Style *style = words->getRef(wordIndex1)->style;
   bool drawHyphen = wordIndex2 == line->lastWord
      && words->getRef(wordIndex2)->hyphenWidth > 0;

   if (wordIndex1 == wordIndex2 && !drawHyphen) {
      // Simple case, where copying in one buffer is not needed.
      Word *word = words->getRef (wordIndex1);
      drawWord0 (wordIndex1, wordIndex2, word->content.text, word->size.width,
                 style, view, area, xWidget, yWidgetBase);
   } else {
      // Concatenate all words in a new buffer.
      int l = 0, totalWidth = 0;
      for (int i = wordIndex1; i <= wordIndex2; i++) {
         Word *w = words->getRef (i);
         l += strlen (w->content.text);
         totalWidth += w->size.width;
      }
      
      char text[l + (drawHyphen ? 2 : 0) + 1];
      int p = 0;
      for (int i = wordIndex1; i <= wordIndex2; i++) {
         const char * t = words->getRef(i)->content.text;
         strcpy (text + p, t);
         p += strlen (t);
      }

      if(drawHyphen) {
         text[p++] = 0xc2;
         text[p++] = 0xad;
         text[p++] = 0;
      }
      
      drawWord0 (wordIndex1, wordIndex2, text, totalWidth,
                 style, view, area, xWidget, yWidgetBase);
   }
}

/**
 * TODO Comment
 */
void Textblock::drawWord0 (int wordIndex1, int wordIndex2,
                           const char *text, int totalWidth,
                           core::style::Style *style, core::View *view,
                           core::Rectangle *area, int xWidget, int yWidgetBase)
{
   int xWorld = allocation.x + xWidget;
   int yWorldBase;

   /* Adjust the text baseline if the word is <SUP>-ed or <SUB>-ed. */
   if (style->valign == core::style::VALIGN_SUB)
      yWidgetBase += style->font->ascent / 3;
   else if (style->valign == core::style::VALIGN_SUPER) {
      yWidgetBase -= style->font->ascent / 2;
   }
   yWorldBase = yWidgetBase + allocation.y;

   drawText (view, style, core::style::Color::SHADING_NORMAL, xWorld,
             yWorldBase, text, 0, strlen (text));

   if (style->textDecoration)
      decorateText(view, style, core::style::Color::SHADING_NORMAL, xWorld,
                   yWorldBase, totalWidth);

   for (int layer = 0; layer < core::HIGHLIGHT_NUM_LAYERS; layer++) {
      if (wordIndex1 <= hlEnd[layer].index &&
          wordIndex2 >= hlStart[layer].index) {
         const int wordLen = strlen (text);
         int xStart, width;
         int firstCharIdx;
         int lastCharIdx;

         if (hlStart[layer].index < wordIndex1)
            firstCharIdx = 0;
         else {
            firstCharIdx =
               misc::min (hlStart[layer].nChar,
                          (int)strlen (words->getRef(hlStart[layer].index)
                                       ->content.text));
            for (int i = wordIndex1; i < hlStart[layer].index; i++)
               // It can be assumed that all words from wordIndex1 to
               // wordIndex2 have content type TEXT.
               firstCharIdx += strlen (words->getRef(i)->content.text);
         }

         if (hlEnd[layer].index > wordIndex2)
            lastCharIdx = wordLen;
         else {
            lastCharIdx =
               misc::min (hlEnd[layer].nChar,
                          (int)strlen (words->getRef(hlEnd[layer].index)
                                       ->content.text));
            for (int i = wordIndex1; i < hlEnd[layer].index; i++)
               // It can be assumed that all words from wordIndex1 to
               // wordIndex2 have content type TEXT.
               lastCharIdx += strlen (words->getRef(i)->content.text);
         }

         xStart = xWorld;
         if (firstCharIdx)
            xStart += textWidth (text, 0, firstCharIdx, style);
         if (firstCharIdx == 0 && lastCharIdx == wordLen)
            width = totalWidth;
         else
            width = textWidth (text, firstCharIdx,
                               lastCharIdx - firstCharIdx, style);
         if (width > 0) {
            /* Highlight text */
            core::style::Color *wordBgColor;

            if (!(wordBgColor =  style->backgroundColor))
               wordBgColor = getBgColor();

            /* Draw background for highlighted text. */
            view->drawRectangle (
               wordBgColor, core::style::Color::SHADING_INVERSE, true, xStart,
               yWorldBase - style->font->ascent, width,
               style->font->ascent + style->font->descent);

            /* Highlight the text. */
            drawText (view, style, core::style::Color::SHADING_INVERSE, xStart,
                      yWorldBase, text, firstCharIdx,
                      lastCharIdx - firstCharIdx);

            if (style->textDecoration)
               decorateText(view, style, core::style::Color::SHADING_INVERSE,
                            xStart, yWorldBase, width);
         }
      }
   }
}

/*
 * Draw a space.
 */
void Textblock::drawSpace(int wordIndex, core::View *view,
                          core::Rectangle *area, int xWidget, int yWidgetBase)
{
   Word *word = words->getRef(wordIndex);
   int xWorld = allocation.x + xWidget;
   int yWorldBase;
   core::style::Style *style = word->spaceStyle;
   bool highlight = false;

   /* Adjust the space baseline if it is <SUP>-ed or <SUB>-ed */
   if (style->valign == core::style::VALIGN_SUB)
      yWidgetBase += style->font->ascent / 3;
   else if (style->valign == core::style::VALIGN_SUPER) {
      yWidgetBase -= style->font->ascent / 2;
   }
   yWorldBase = allocation.y + yWidgetBase;

   for (int layer = 0; layer < core::HIGHLIGHT_NUM_LAYERS; layer++) {
      if (hlStart[layer].index <= wordIndex &&
          hlEnd[layer].index > wordIndex) {
         highlight = true;
         break;
      }
   }
   if (highlight) {
      core::style::Color *spaceBgColor;

      if (!(spaceBgColor = style->backgroundColor))
         spaceBgColor = getBgColor();

      view->drawRectangle (
         spaceBgColor, core::style::Color::SHADING_INVERSE, true, xWorld,
         yWorldBase - style->font->ascent, word->effSpace,
         style->font->ascent + style->font->descent);
   }
   if (style->textDecoration) {
      core::style::Color::Shading shading = highlight ?
         core::style::Color::SHADING_INVERSE :
         core::style::Color::SHADING_NORMAL;

      decorateText(view, style, shading, xWorld, yWorldBase, word->effSpace);
   }
}

/*
 * Paint a line
 * - x and y are toplevel dw coordinates (Question: what Dw? Changed. Test!)
 * - area is used always (ev. set it to event->area)
 * - event is only used when is_expose
 */
void Textblock::drawLine (Line *line, core::View *view, core::Rectangle *area)
{
   int xWidget = lineXOffsetWidget(line);
   int yWidgetBase = lineYOffsetWidget (line) + line->boxAscent;

   for (int wordIndex = line->firstWord;
        wordIndex <= line->lastWord && xWidget < area->x + area->width;
        wordIndex++) {
      Word *word = words->getRef(wordIndex);
      int wordSize = word->size.width;

      if (xWidget + word->size.width + word->effSpace >= area->x) {
         if (word->content.type == core::Content::TEXT ||
             word->content.type == core::Content::WIDGET) {

            if (word->size.width > 0) {
               if (word->content.type == core::Content::WIDGET) {
                  core::Widget *child = word->content.widget;
                  core::Rectangle childArea;

                  if (child->intersects (area, &childArea))
                     child->draw (view, &childArea);
               } else {
                  /* TODO: include in drawWord:
                  if (word->style->hasBackground ()) {
                     drawBox (view, word->style, area, xWidget,
                              yWidgetBase - line->boxAscent, word->size.width,
                              line->boxAscent + line->boxDescent, false);
                  }*/
                  int wordIndex2 = wordIndex;
                  while (wordIndex2 < line->lastWord &&
                         words->getRef(wordIndex2)->hyphenWidth > 0 &&
                         word->style == words->getRef(wordIndex2 + 1)->style)
                     wordIndex2++;

                  drawWord(line, wordIndex, wordIndex2, view, area,
                           xWidget, yWidgetBase);
                  wordSize = 0;
                  for (int i = wordIndex; i <= wordIndex2; i++)
                     wordSize += words->getRef(i)->size.width;

                  wordIndex = wordIndex2;
                  word = words->getRef(wordIndex);
               }
            }
            if (word->effSpace > 0 && wordIndex < line->lastWord &&
                words->getRef(wordIndex + 1)->content.type !=
                                                        core::Content::BREAK) {
               if (word->spaceStyle->hasBackground ())
                  drawBox (view, word->spaceStyle, area,
                           xWidget + wordSize,
                           yWidgetBase - line->boxAscent, word->effSpace,
                           line->boxAscent + line->boxDescent, false);
               drawSpace(wordIndex, view, area, xWidget + wordSize,
                         yWidgetBase);
            }

         }
      }
      xWidget += wordSize + word->effSpace;
   }
}

/**
 * Find the first line index that includes y, relative to top of widget.
 */
int Textblock::findLineIndex (int y)
{
   int maxIndex = lines->size () - 1;
   int step, index, low = 0;

   step = (lines->size() + 1) >> 1;
   while ( step > 1 ) {
      index = low + step;
      if (index <= maxIndex &&
          lineYOffsetWidgetI (index) <= y)
         low = index;
      step = (step + 1) >> 1;
   }

   if (low < maxIndex && lineYOffsetWidgetI (low + 1) <= y)
      low++;

   /*
    * This new routine returns the line number between (top) and
    * (top + size.ascent + size.descent + breakSpace): the space
    * _below_ the line is considered part of the line.  Old routine
    * returned line number between (top - previous_line->breakSpace)
    * and (top + size.ascent + size.descent): the space _above_ the
    * line was considered part of the line.  This is important for
    * Dw_page_find_link() --EG
    * That function has now been inlined into Dw_page_motion_notify() --JV
    */
   return low;
}

/**
 * \brief Find the line of word \em wordIndex.
 */
int Textblock::findLineOfWord (int wordIndex)
{
   int high = lines->size () - 1, index, low = 0;

   // TODO regard also not-yet-existing lines?
   if (wordIndex < 0 || wordIndex >= words->size ())
      return -1;

   while (true) {
      index = (low + high) / 2;
      if (wordIndex >= lines->getRef(index)->firstWord) {
         if (wordIndex <= lines->getRef(index)->lastWord)
            return index;
         else
            low = index + 1;
      } else
         high = index - 1;
   }
}

/**
 * \brief Find the index of the word, or -1.
 */
Textblock::Word *Textblock::findWord (int x, int y, bool *inSpace)
{
   int lineIndex, wordIndex;
   int xCursor, lastXCursor, yWidgetBase;
   Line *line;
   Word *word;

   *inSpace = false;

   if ((lineIndex = findLineIndex (y)) >= lines->size ())
      return NULL;
   line = lines->getRef (lineIndex);
   yWidgetBase = lineYOffsetWidget (line) + line->boxAscent;
   if (yWidgetBase + line->boxDescent <= y)
      return NULL;

   xCursor = lineXOffsetWidget (line);
   for (wordIndex = line->firstWord; wordIndex <= line->lastWord;wordIndex++) {
      word = words->getRef (wordIndex);
      lastXCursor = xCursor;
      xCursor += word->size.width + word->effSpace;
      if (lastXCursor <= x && xCursor > x) {
         if (x >= xCursor - word->effSpace) {
            if (wordIndex < line->lastWord &&
                (words->getRef(wordIndex + 1)->content.type !=
                 core::Content::BREAK) &&
                y > yWidgetBase - word->spaceStyle->font->ascent &&
                y <= yWidgetBase + word->spaceStyle->font->descent) {
               *inSpace = true;
               return word;
            }
         } else {
            if (y > yWidgetBase - word->size.ascent &&
                y <= yWidgetBase + word->size.descent)
               return word;
         }
         break;
      }
   }

   return NULL;
}

void Textblock::draw (core::View *view, core::Rectangle *area)
{
   PRINTF ("DRAW: %d, %d, %d x %d\n",
           area->x, area->y, area->width, area->height);

   int lineIndex;
   Line *line;

   drawWidgetBox (view, area, false);

   lineIndex = findLineIndex (area->y);

   for (; lineIndex < lines->size (); lineIndex++) {
      line = lines->getRef (lineIndex);
      if (lineYOffsetWidget (line) >= area->y + area->height)
         break;

      drawLine (line, view, area);
   }
   
   if(leftFloatSide)
      leftFloatSide->draw(view, area);
   if(rightFloatSide)
      rightFloatSide->draw(view, area);
}

/**
 * Add a new word (text, widget etc.) to a page.
 */
Textblock::Word *Textblock::addWord (int width, int ascent, int descent,
                                     bool canBeHyphenated,
                                     core::style::Style *style)
{
   words->increase ();
   Word *word = words->getLastRef ();
   fillWord (word, width, ascent, descent, canBeHyphenated, style);
   return word;
}

void Textblock::fillWord (Word *word, int width, int ascent, int descent,
                          bool canBeHyphenated, core::style::Style *style)
{
   word->size.width = width;
   word->size.ascent = ascent;
   word->size.descent = descent;
   word->origSpace = word->effSpace = word->stretchability =
      word->shrinkability = 0;
   word->hyphenWidth = 0;
   word->badnessAndPenalty.setPenaltyProhibitBreak ();
   word->content.space = false;
   word->canBeHyphenated = canBeHyphenated;

   word->style = style;
   word->spaceStyle = style;
   style->ref ();
   style->ref ();
}

/*
 * Get the width of a string of text.
 */
int Textblock::textWidth(const char *text, int start, int len,
                         core::style::Style *style)
{
   int ret = 0;

   if (len > 0) {
      char *str = NULL;

      switch (style->textTransform) {
         case core::style::TEXT_TRANSFORM_NONE:
         default:
            ret = layout->textWidth(style->font, text+start, len);
            break;
         case core::style::TEXT_TRANSFORM_UPPERCASE:
            str = layout->textToUpper(text+start, len);
            ret = layout->textWidth(style->font, str, strlen(str));
            break;
         case core::style::TEXT_TRANSFORM_LOWERCASE:
            str = layout->textToLower(text+start, len);
            ret = layout->textWidth(style->font, str, strlen(str));
            break;
         case core::style::TEXT_TRANSFORM_CAPITALIZE:
         {
            /* \bug No way to know about non-ASCII punctuation. */
            bool initial_seen = false;

            for (int i = 0; i < start; i++)
               if (!ispunct(text[i]))
                  initial_seen = true;
            if (initial_seen) {
               ret = layout->textWidth(style->font, text+start, len);
            } else {
               int after = 0;

               text += start;
               while (ispunct(text[after]))
                  after++;
               if (text[after])
                  after = layout->nextGlyph(text, after);
               if (after > len)
                  after = len;
               str = layout->textToUpper(text, after);
               ret = layout->textWidth(style->font, str, strlen(str)) +
                     layout->textWidth(style->font, text+after, len-after);
            }
            break;
         }
      }
      if (str)
         free(str);
   }
   return ret;
}

/**
 * Calculate the size of a text word.
 */
void Textblock::calcTextSize (const char *text, size_t len,
                              core::style::Style *style,
                              core::Requisition *size)
{
   size->width = textWidth (text, 0, len, style);
   size->ascent = style->font->ascent;
   size->descent = style->font->descent;

   /*
    * For 'normal' line height, just use ascent and descent from font.
    * For absolute/percentage, line height is relative to font size, which
    * is (irritatingly) smaller than ascent+descent.
    */
   if (style->lineHeight != core::style::LENGTH_AUTO) {
      int height, leading;
      float factor = style->font->size;

      factor /= (style->font->ascent + style->font->descent);

      size->ascent = lout::misc::roundInt(size->ascent * factor);
      size->descent = lout::misc::roundInt(size->descent * factor);

      /* TODO: The containing block's line-height property gives a minimum
       * height for the line boxes. (Even when it's set to 'normal', i.e.,
       * AUTO? Apparently.) Once all block elements make Textblocks or
       * something, this can be handled.
       */
      if (core::style::isAbsLength (style->lineHeight))
         height = core::style::absLengthVal(style->lineHeight);
      else
         height = lout::misc::roundInt (
                     core::style::perLengthVal(style->lineHeight) *
                     style->font->size);
      leading = height - style->font->size;

      size->ascent += leading / 2;
      size->descent += leading - (leading / 2);
   }

   /* In case of a sub or super script we increase the word's height and
    * potentially the line's height.
    */
   if (style->valign == core::style::VALIGN_SUB)
      size->descent += (style->font->ascent / 3);
   else if (style->valign == core::style::VALIGN_SUPER)
      size->ascent += (style->font->ascent / 2);
}

/**
 * Add a word to the page structure. If it contains soft hyphens, it is
 * divided.
 */
void Textblock::addText (const char *text, size_t len,
                         core::style::Style *style)
{
   PRINTF ("[%p] ADD_TEXT (%d characters)\n", this, (int)len);

   // Count hyphens.
   int numHyphens = 0;
   for (int i = 0; i < (int)len - 1; i++)
      // (0xc2, 0xad) is the UTF-8 representation of a soft hyphen (Unicode
      // 0xc2).
      if((unsigned char)text[i] == 0xc2 && (unsigned char)text[i + 1] == 0xad)
         numHyphens++;

   if (numHyphens == 0) {
      // Simple (and common) case: no soft hyphens. May still be hyphenated
      // automatically.
      core::Requisition size;
      calcTextSize (text, len, style, &size);
      addText0 (text, len, true, style, &size);
   } else {
      PRINTF("HYPHENATION: '");
      for (size_t i = 0; i < len; i++)
         PUTCHAR(text[i]);
      PRINTF("', with %d hyphen(s)\n", numHyphens);

      // Store hyphen positions.
      int n = 0, hyphenPos[numHyphens], breakPos[numHyphens];
      for (size_t i = 0; i < len - 1; i++)
         if((unsigned char)text[i] == 0xc2 &&
            (unsigned char)text[i + 1] == 0xad) {
            hyphenPos[n] = i;
            breakPos[n] = i - 2 * n;
            n++;
         }

      // Get text without hyphens. (There are numHyphens + 1 parts in the word,
      // and 2 * numHyphens bytes less, 2 for each hyphen, are needed.)
      char textWithoutHyphens[len - 2 * numHyphens];
      int start = 0; // related to "text"
      for (int i = 0; i < numHyphens + 1; i++) {
         int end = (i == numHyphens) ? len : hyphenPos[i];
         memmove (textWithoutHyphens + start - 2 * i, text + start,
                  end - start);
         start = end + 2;
      }

      PRINTF("H... without hyphens: '");
      for (size_t i = 0; i < len - 2 * numHyphens; i++)
         PUTCHAR(textWithoutHyphens[i]);
      PRINTF("'\n");

      core::Requisition wordSize[numHyphens + 1];
      calcTextSizes (textWithoutHyphens, len - 2 * numHyphens, style,
                     numHyphens, breakPos, wordSize);

      // Finished!
      for (int i = 0; i < numHyphens + 1; i++) {
         int start = (i == 0) ? 0 : hyphenPos[i - 1] + 2;
         int end = (i == numHyphens) ? len : hyphenPos[i];
         // Do not anymore hyphen automatically.
         addText0 (text + start, end - start, false, style, &wordSize[i]);

         PRINTF("H... [%d] '", i);
         for (int j = start; j < end; j++)
            PUTCHAR(text[j]);
         PRINTF("' added\n");

         if(i < numHyphens) {
            addHyphen ();
            PRINTF("H... yphen added\n");
         }
      }
   }
}

void Textblock::calcTextSizes (const char *text, size_t textLen,
                               core::style::Style *style,
                               int numBreaks, int *breakPos,
                               core::Requisition *wordSize)
{
   // The size of the last part is calculated in a simple way.
   int lastStart = breakPos[numBreaks - 1];
   calcTextSize (text + lastStart, textLen - lastStart, style,
                 &wordSize[numBreaks]);

   PRINTF("H... [%d] '", numBreaks);
   for (size_t i = 0; i < textLen - lastStart; i++)
      PUTCHAR(text[i + lastStart]);
   PRINTF("' -> %d\n", wordSize[numBreaks].width);

   // The rest is more complicated. TODO Documentation.
   for (int i = numBreaks - 1; i >= 0; i--) {
      int start = (i == 0) ? 0 : breakPos[i - 1];
      calcTextSize (text + start, textLen - start, style, &wordSize[i]);

      PRINTF("H... [%d] '", i);
      for (size_t j = 0; j < textLen - start; j++)
         PUTCHAR(text[j + start]);
      PRINTF("' -> %d\n", wordSize[i].width);

      for (int j = i + 1; j < numBreaks + 1; j++) {
         wordSize[i].width -= wordSize[j].width;
         PRINTF("H...    - %d = %d\n", wordSize[j].width, wordSize[i].width);
      }
   }
}

/**
 * Add a word (without hyphens) to the page structure.
 */
void Textblock::addText0 (const char *text, size_t len, bool canBeHyphenated,
                          core::style::Style *style, core::Requisition *size)
{
   Word *word = addWord (size->width, size->ascent, size->descent,
                         canBeHyphenated, style);
   word->content.type = core::Content::TEXT;
   word->content.text = layout->textZone->strndup(text, len);

   wordWrap (words->size () - 1, false);
}

/**
 * Add a widget (word type) to the page.
 */
void Textblock::addWidget (core::Widget *widget, core::style::Style *style)
{
   Word *word;
   core::Requisition size;

   /* We first assign -1 as parent_ref, since the call of widget->size_request
    * will otherwise let this Textblock be rewrapped from the beginning.
    * (parent_ref is actually undefined, but likely has the value 0.) At the,
    * end of this function, the correct value is assigned. */
   widget->parentRef = -1;

   PRINTF ("%p becomes child of %p\n", widget, this);
   
   widget->setParent (this);
   widget->setStyle (style);

   calcWidgetSize (widget, &size);
   word = addWord (size.width, size.ascent, size.descent, false, style);

   word->content.type = core::Content::WIDGET;
   word->content.widget = widget;

   //DBG_OBJ_ARRSET_PTR (page, "words.%d.content.widget", words->size() - 1,
   //                    word->content.widget);

   wordWrap (words->size () - 1, false);
   // ABC
   word->content.widget->parentRef = 1 | (dw::core::style::FLOAT_NONE << 1) | ((lines->size () - 1) << 3);
   printf("parentRef = %d\n", word->content.widget->parentRef);
   //DBG_OBJ_SET_NUM (word->content.widget, "parent_ref",
   //                 word->content.widget->parent_ref);

   //DEBUG_MSG(DEBUG_REWRAP_LEVEL,
   //          "Assigning parent_ref = %d to added word %d, "
   //          "in page with %d word(s)\n",
   //          lines->size () - 1, words->size() - 1, words->size());
}

/**
 * Add an anchor to the page. "name" is copied, so no strdup is necessary for
 * the caller.
 *
 * Return true on success, and false, when this anchor had already been
 * added to the widget tree.
 */
bool Textblock::addAnchor (const char *name, core::style::Style *style)
{
   char *copy;
   int y;

   // Since an anchor does not take any space, it is safe to call
   // addAnchor already here.
   if (wasAllocated ()) {
      if (lines->size () == 0)
         y = allocation.y;
      else
         y = allocation.y + lineYOffsetWidgetI (lines->size () - 1);
      copy = Widget::addAnchor (name, y);
   } else
      copy = Widget::addAnchor (name);

   if (copy == NULL)
      /**
       * \todo It may be necessary for future uses to save the anchor in
       *    some way, e.g. when parts of the widget tree change.
       */
      return false;
   else {
      Anchor *anchor;

      anchors->increase();
      anchor = anchors->getRef(anchors->size() - 1);
      anchor->name = copy;
      anchor->wordIndex = words->size();
      return true;
   }
}


/**
 * ?
 */
void Textblock::addSpace (core::style::Style *style)
{
   int wordIndex = words->size () - 1;
   if (wordIndex >= 0) {
      fillSpace (words->getRef(wordIndex), style);
      accumulateWordData (wordIndex);
   }
}

void Textblock::fillSpace (Word *word, core::style::Style *style)
{
   // Old comment:
   // 
   //     According to
   //     http://www.w3.org/TR/CSS2/text.html#white-space-model: "line
   //     breaking opportunities are determined based on the text
   //     prior to the white space collapsing steps".
   // 
   //     So we call addBreakOption () for each Textblock::addSpace ()
   //     call.  This is important e.g. to be able to break between
   //     foo and bar in: <span style="white-space:nowrap">foo </span>
   //     bar
   //
   // TODO: Re-evaluate again.

   // TODO: This line does not work: addBreakOption (word, style);

   if (!word->content.space) {
      // Do not override a previously set break penalty.
      if (!word->badnessAndPenalty.lineMustBeBroken()) {
         switch (style->whiteSpace) {
         case core::style::WHITE_SPACE_NORMAL:
         case core::style::WHITE_SPACE_PRE_LINE:
            word->badnessAndPenalty.setPenalty (0);
            break;

         case core::style::WHITE_SPACE_PRE:
         case core::style::WHITE_SPACE_NOWRAP:
         case core::style::WHITE_SPACE_PRE_WRAP:
            word->badnessAndPenalty.setPenaltyProhibitBreak ();
            break;
         }
      }

      word->content.space = true;
      word->effSpace = word->origSpace = style->font->spaceWidth +
         style->wordSpacing;
      word->stretchability = word->origSpace / 2;
      if(style->textAlign == core::style::TEXT_ALIGN_JUSTIFY)
         word->shrinkability = word->origSpace / 3;
      else
         word->shrinkability = 0;

      //DBG_OBJ_ARRSET_NUM (this, "words.%d.origSpace", wordIndex,
      //                    word->origSpace);
      //DBG_OBJ_ARRSET_NUM (this, "words.%d.effSpace", wordIndex,
      //                    word->effSpace);
      //DBG_OBJ_ARRSET_NUM (this, "words.%d.content.space", wordIndex,
      //                    word->content.space);

      word->spaceStyle->unref ();
      word->spaceStyle = style;
      style->ref ();
   }
}

void Textblock::addHyphen ()
{
   int wordIndex = words->size () - 1;

   if (wordIndex >= 0) {
      Word *word = words->getRef(wordIndex);
 
      word->badnessAndPenalty.setPenalty (HYPHEN_BREAK);
      // TODO Optimize? Like spaces?
      word->hyphenWidth = layout->textWidth (word->style->font, "\xc2\xad", 2);

      accumulateWordData (wordIndex);
   }
}

/**
 * Cause a paragraph break
 */
void Textblock::addParbreak (int space, core::style::Style *style)
{
   Word *word;

   /* A break may not be the first word of a page, or directly after
      the bullet/number (which is the first word) in a list item. (See
      also comment in Dw_page_size_request.) */
   if (words->size () == 0 ||
       (hasListitemValue && words->size () == 1)) {
      /* This is a bit hackish: If a break is added as the
         first/second word of a page, and the parent widget is also a
         Textblock, and there is a break before -- this is the case when
         a widget is used as a text box (lists, blockquotes, list
         items etc) -- then we simply adjust the break before, in a
         way that the space is in any case visible. */
      Widget *widget;

      /* Find the widget where to adjust the breakSpace. */
      for (widget = this;
           widget->getParent() &&
              widget->getParent()->instanceOf (Textblock::CLASS_ID);
           widget = widget->getParent ()) {
         Textblock *textblock2 = (Textblock*)widget->getParent ();
         int index = textblock2->hasListitemValue ? 1 : 0;
         bool isfirst = (textblock2->words->getRef(index)->content.type
                         == core::Content::WIDGET
                         && textblock2->words->getRef(index)->content.widget
                         == widget);
         if (!isfirst) {
            /* The page we searched for has been found. */
            Word *word2;
            // ABC
            int lineno = widget->parentRef >> 3;
            if (lineno > 0 &&
                (word2 =
                 textblock2->words->getRef(textblock2->lines
                                           ->getRef(lineno - 1)->firstWord)) &&
                word2->content.type == core::Content::BREAK) {
               if (word2->content.breakSpace < space) {
                  word2->content.breakSpace = space;
//<<<<<<< textblock.cc
//                  textblock2->queueResize (false, 1 | (dw::core::style::FLOAT_NONE << 1) | (lineno << 3), false);
//=======
                  textblock2->queueResize (lineno, false);
//>>>>>>> 1.24
                  textblock2->mustQueueResize = false;
               }
            }
            return;
         }
         /* Otherwise continue to examine parents. */
      }
      /* Return in any case. */
      return;
   }

   /* Another break before? */
   if ((word = words->getRef(words->size () - 1)) &&
       word->content.type == core::Content::BREAK) {
      Line *lastLine = lines->getRef (lines->size () - 1);

      word->content.breakSpace =
         misc::max (word->content.breakSpace, space);
      lastLine->breakSpace =
         misc::max (word->content.breakSpace,
                    lastLine->marginDescent - lastLine->boxDescent,
                    lastLine->breakSpace);
      return;
   }

   word = addWord (0, 0, 0, false, style);
   word->content.type = core::Content::BREAK;
   word->badnessAndPenalty.setPenaltyForceBreak ();
   word->content.breakSpace = space;
   wordWrap (words->size () - 1, false);
}

/*
 * Cause a line break.
 */
void Textblock::addLinebreak (core::style::Style *style)
{
   Word *word;

   if (words->size () == 0 ||
       words->getRef(words->size () - 1)->content.type == core::Content::BREAK)
      // An <BR> in an empty line gets the height of the current font
      // (why would someone else place it here?), ...
      word =
         addWord (0, style->font->ascent, style->font->descent, false, style);
   else
      // ... otherwise, it has no size (and does not enlarge the line).
      word = addWord (0, 0, 0, false, style);

   word->content.type = core::Content::BREAK;
   word->badnessAndPenalty.setPenaltyForceBreak ();
   word->content.breakSpace = 0;
   wordWrap (words->size () - 1, false);
}

/** \todo This MUST be commented! */
void Textblock::addFloatIntoGenerator (core::Widget *widget, core::style::Style *style)
{
   Word *word;

   widget->setStyle (style);
   containingBox->addFloatIntoContainer(widget, this);

   word = addWord (0, 0, 0, false, style);
   word->content.type = core::Content::FLOAT_REF;
   word->content.breakSpace = 0;
   word->content.widget = widget;
   word->style = style;
   wordWrap (words->size () - 1, false);
}


/**
 * \brief Search recursively through widget.
 *
 * This is an optimized version of the general
 * dw::core::Widget::getWidgetAtPoint method.
 */
core::Widget  *Textblock::getWidgetAtPoint(int x, int y, int level)
{
   int lineIndex, wordIndex;
   Line *line;

   if (x < allocation.x ||
       y < allocation.y ||
       x > allocation.x + allocation.width ||
       y > allocation.y + getHeight ()) {
      return NULL;
   }

   lineIndex = findLineIndex (y - allocation.y);

   if (lineIndex < 0 || lineIndex >= lines->size ()) {
      return this;
   }

   line = lines->getRef (lineIndex);

   for (wordIndex = line->firstWord; wordIndex <= line->lastWord;wordIndex++) {
      Word *word =  words->getRef (wordIndex);

      if (word->content.type == core::Content::WIDGET) {
         core::Widget * childAtPoint;
         childAtPoint = word->content.widget->getWidgetAtPoint (x, y,
                                                                level + 1);
         if (childAtPoint) {
            return childAtPoint;
         }
      }
   }

   return this;
}


/**
 * This function "hands" the last break of a page "over" to a parent
 * page. This is used for "collapsing spaces".
 */
void Textblock::handOverBreak (core::style::Style *style)
{
   if (lines->size() > 0) {
      Widget *parent;
      Line *lastLine = lines->getRef (lines->size () - 1);

      if (lastLine->breakSpace != 0 && (parent = getParent()) &&
          parent->instanceOf (Textblock::CLASS_ID)) {
         Textblock *textblock2 = (Textblock*) parent;
         textblock2->addParbreak(lastLine->breakSpace, style);
      }
   }
}

/*
 * Any words added by addWord() are not immediately (queued to
 * be) drawn, instead, this function must be called. This saves some
 * calls to queueResize().
 *
 */
void Textblock::flush ()
{
//<<<<<<< textblock.cc
//   if (asap || mustQueueResize) {
//   	  printf("queueResize(%s, -1, true)\n", asap ? "true" : "false");
//      queueResize (asap, -1, true);
//=======
   PRINTF ("[%p] FLUSH => %s (parentRef = %d)\n",
           this, mustQueueResize ? "true" : "false", parentRef);

   if (mustQueueResize) {
      queueResize (-1, true);
      mustQueueResize = false;
   }
}


// next: Dw_page_find_word

void Textblock::changeLinkColor (int link, int newColor)
{
   for (int lineIndex = 0; lineIndex < lines->size(); lineIndex++) {
      bool changed = false;
      Line *line = lines->getRef (lineIndex);
      int wordIdx;

      for (wordIdx = line->firstWord; wordIdx <= line->lastWord; wordIdx++){
         Word *word = words->getRef(wordIdx);

         if (word->style->x_link == link) {
            core::style::StyleAttrs styleAttrs;

            switch (word->content.type) {
            case core::Content::TEXT:
            {  core::style::Style *old_style = word->style;
               styleAttrs = *old_style;
               styleAttrs.color = core::style::Color::create (layout,
                                                              newColor);
               word->style = core::style::Style::create (layout, &styleAttrs);
               old_style->unref();
               old_style = word->spaceStyle;
               styleAttrs = *old_style;
               styleAttrs.color = core::style::Color::create (layout,
                                                              newColor);
               word->spaceStyle =
                               core::style::Style::create(layout, &styleAttrs);
               old_style->unref();
               break;
            }
            case core::Content::WIDGET:
            {  core::Widget *widget = word->content.widget;
               styleAttrs = *widget->getStyle();
               styleAttrs.color = core::style::Color::create (layout,
                                                              newColor);
               styleAttrs.setBorderColor(
                           core::style::Color::create (layout, newColor));
               widget->setStyle(
                             core::style::Style::create (layout, &styleAttrs));
               break;
            }
            default:
               break;
            }
            changed = true;
         }
      }
      if (changed)
         queueDrawArea (0, lineYOffsetWidget(line), allocation.width,
                        line->boxAscent + line->boxDescent);
   }
}

void Textblock::changeWordStyle (int from, int to, core::style::Style *style,
                                 bool includeFirstSpace, bool includeLastSpace)
{
}

// ----------------------------------------------------------------------

/** \todo This MUST be commented! */
void Textblock::addFloatIntoContainer(Widget *widget,
                                      Textblock *floatGenerator)
{
   FloatSide *floatSide = NULL;
   
   switch(widget->getStyle()->vloat)
   {
   case dw::core::style::FLOAT_LEFT:
      if(leftFloatSide == NULL)
         leftFloatSide = new LeftFloatSide(this);
      floatSide = leftFloatSide;
      break;

   case dw::core::style::FLOAT_RIGHT:
      if(rightFloatSide == NULL)
         rightFloatSide = new RightFloatSide(this);
      floatSide = rightFloatSide;
      break;
   
   default:
      //TODO lout::misc::fail("invalid value %d for float to be added", widget->getStyle()->vloat);
      break;
   }
   
   // ABC
   widget->parentRef = 1 | (widget->getStyle()->vloat << 1) | (floatSide->size() << 3);
   widget->parentRef = 0;
   printf("parentRef = %d\n", widget->parentRef);
   widget->setParent(this);

   floatSide->addFloat(widget, floatGenerator);
}

void Textblock::handleFloatInContainer(Widget *widget, int lineNo,
                                       int y, int lineWidth, int lineHeight)
{
   FloatSide *floatSide = NULL;
   
   switch(widget->getStyle()->vloat)
   {
   case dw::core::style::FLOAT_LEFT:
      floatSide = leftFloatSide;
      break;

   case dw::core::style::FLOAT_RIGHT:
      floatSide = rightFloatSide;
      break;
   
   default:
      //TODO lout::misc::fail("invalid value %d for float to be handled", widget->getStyle()->vloat);
      break;
   }
   
   floatSide->handleFloat(widget, lineNo, y, lineWidth, lineHeight);
}

Textblock::FloatSide::FloatSide(Textblock *floatContainer)
{
	this->floatContainer = floatContainer;
	floats = new container::typed::Vector<Float>(1, false);
	floatsByWidget =
	   new container::typed::HashTable<object::TypedPointer<dw::core::Widget>, Float>(true, true);
}

Textblock::FloatSide::~FloatSide()
{
	delete floats;
	delete floatsByWidget;
}

void Textblock::FloatSide::addFloat(Widget *widget, Textblock *floatGenerator)
{
   Float *vloat = new Float();
   vloat->floatGenerator = floatGenerator;
   vloat->widget = widget;
   floats->put(vloat);
   object::TypedPointer<Widget> *pointer = new object::TypedPointer<Widget>(widget);
   floatsByWidget->put(pointer, vloat);
}

void Textblock::FloatSide::handleFloat(Widget *widget, int lineNo,
                                       int y, int lineWidth, int lineHeight)
{
   /** \todo lineHeight may change afterwards */
   object::TypedPointer<Widget> pointer(widget);
   Float *vloat = floatsByWidget->get(&pointer);

   printf("searching %s in %s\n", pointer.toString(), floatsByWidget->toString()); 

   dw::core::Requisition requisition;
   widget->sizeRequest(&requisition);

   int effY;
   /** \todo Check for another float. Futhermore: what, if the float does not fit
    * into a line at all? */
   if(requisition.width > vloat->floatGenerator->availWidth - lineWidth)
      effY = y + lineHeight;
   else
      effY = y;

   vloat->lineNo = lineNo;
   vloat->y = effY;
   vloat->width = requisition.width;
   vloat->ascent = requisition.ascent;
   vloat->descent = requisition.descent;
}

int Textblock::FloatSide::calcBorder(int y, Textblock *viewdFrom)
{
   Float *vloat = findFloat(y);
   if(vloat) {
      int fromContainer = calcBorderFromContainer(vloat);
      int fromThisViewedFrom = fromContainer - calcBorderDiff(viewdFrom);
      //printf("fromThisViewedFrom = %d\n", fromThisViewedFrom);
      return misc::max(fromThisViewedFrom, 0); 
   } else
     return 0;
}

Textblock::FloatSide::Float *Textblock::FloatSide::findFloat(int y)
{
   for(int i = 0; i < floats->size(); i++)
   {
   	  Float *vloat = floats->get(i);
   	  if(y >= vloat->y && y < vloat->y + vloat->ascent + vloat->descent)
   	     return vloat;
   }
   
   return NULL;
}

void Textblock::FloatSide::draw (core::View *view, core::Rectangle *area)
{
   for(int i = 0; i < floats->size(); i++)
   {
   	  Float *vloat = floats->get(i);
   	  core::Rectangle childArea;
      if (vloat->widget->intersects (area, &childArea))
         vloat->widget->draw (view, &childArea);
   }
}

void Textblock::FloatSide::queueResize(int ref)
{
	// TODO Float *vloat = floats->get(ref >> 3);
	// TODO vloat->floatGenerator->queueResize(false, 1 | (dw::core::style::FLOAT_NONE << 1) | (vloat->lineNo << 3), true);
}

int Textblock::LeftFloatSide::calcBorderFromContainer(Textblock::FloatSide::Float *vloat)
{
   return vloat->width + floatContainer->getStyle()->boxOffsetX() +
      vloat->floatGenerator->getStyle()->boxOffsetX();
}

int Textblock::LeftFloatSide::calcBorderDiff(Textblock *child)
{
	return child->getStyle()->boxOffsetX();
}

void Textblock::LeftFloatSide::sizeAllocate(core::Allocation *containingBoxAllocation)
{
   for(int i = 0; i < floats->size(); i++)
   {
   	  Float *vloat = floats->get(i);
   	  core::Allocation childAllocation;
   	  childAllocation.x =
   	     containingBoxAllocation->x + floatContainer->getStyle()->boxOffsetX() +
           vloat->floatGenerator->getStyle()->boxOffsetX();
      childAllocation.y = containingBoxAllocation->y + vloat->y;
      childAllocation.width = vloat->width;
      childAllocation.ascent = vloat->ascent;
      childAllocation.descent = vloat->descent;
      vloat->widget->sizeAllocate(&childAllocation);
   }  
}

int Textblock::RightFloatSide::calcBorderFromContainer(Textblock::FloatSide::Float *vloat)
{
   return vloat->width + floatContainer->getStyle()->boxRestWidth() +
     vloat->floatGenerator->getStyle()->boxRestWidth();
}

int Textblock::RightFloatSide::calcBorderDiff(Textblock *child)
{
	return child->getStyle()->boxRestWidth();
}

void Textblock::RightFloatSide::sizeAllocate(core::Allocation *containingBoxAllocation)
{
   for(int i = 0; i < floats->size(); i++)
   {
      Float *vloat = floats->get(i);
      core::Allocation childAllocation;
      childAllocation.x =
         containingBoxAllocation->x + containingBoxAllocation->width -
         floatContainer->getStyle()->boxRestWidth() - vloat->width -
         vloat->floatGenerator->getStyle()->boxRestWidth();
      childAllocation.y = containingBoxAllocation->y + vloat->y;
      childAllocation.width = vloat->width;
      childAllocation.ascent = vloat->ascent;
      childAllocation.descent = vloat->descent;
      vloat->widget->sizeAllocate(&childAllocation);
   }  
}

// ----------------------------------------------------------------------

Textblock::TextblockIterator::TextblockIterator (Textblock *textblock,
                                                 core::Content::Type mask,
                                                 bool atEnd):
   core::Iterator (textblock, mask, atEnd)
{
   index = atEnd ? textblock->words->size () : -1;
   content.type = atEnd ? core::Content::END : core::Content::START;
}

Textblock::TextblockIterator::TextblockIterator (Textblock *textblock,
                                                 core::Content::Type mask,
                                                 int index):
   core::Iterator (textblock, mask, false)
{
   this->index = index;

   if (index < 0)
      content.type = core::Content::START;
   else if (index >= textblock->words->size ())
      content.type = core::Content::END;
   else
      content = textblock->words->getRef(index)->content;
}

object::Object *Textblock::TextblockIterator::clone()
{
   return new TextblockIterator ((Textblock*)getWidget(), getMask(), index);
}

int Textblock::TextblockIterator::compareTo(misc::Comparable *other)
{
   return index - ((TextblockIterator*)other)->index;
}

bool Textblock::TextblockIterator::next ()
{
   Textblock *textblock = (Textblock*)getWidget();

   if (content.type == core::Content::END)
      return false;

   do {
      index++;
      if (index >= textblock->words->size ()) {
         content.type = core::Content::END;
         return false;
      }
   } while ((textblock->words->getRef(index)->content.type & getMask()) == 0);

   content = textblock->words->getRef(index)->content;
   return true;
}

bool Textblock::TextblockIterator::prev ()
{
   Textblock *textblock = (Textblock*)getWidget();

   if (content.type == core::Content::START)
      return false;

   do {
      index--;
      if (index < 0) {
         content.type = core::Content::START;
         return false;
      }
   } while ((textblock->words->getRef(index)->content.type & getMask()) == 0);

   content = textblock->words->getRef(index)->content;
   return true;
}

void Textblock::TextblockIterator::highlight (int start, int end,
                                              core::HighlightLayer layer)
{
   Textblock *textblock = (Textblock*)getWidget();
   int index1 = index, index2 = index;

   if (textblock->hlStart[layer].index > textblock->hlEnd[layer].index) {
      /* nothing is highlighted */
      textblock->hlStart[layer].index = index;
      textblock->hlEnd[layer].index = index;
   }

   if (textblock->hlStart[layer].index >= index) {
      index2 = textblock->hlStart[layer].index;
      textblock->hlStart[layer].index = index;
      textblock->hlStart[layer].nChar = start;
   }

   if (textblock->hlEnd[layer].index <= index) {
      index2 = textblock->hlEnd[layer].index;
      textblock->hlEnd[layer].index = index;
      textblock->hlEnd[layer].nChar = end;
   }

   textblock->queueDrawRange (index1, index2);
}

void Textblock::TextblockIterator::unhighlight (int direction,
                                                core::HighlightLayer layer)
{
   Textblock *textblock = (Textblock*)getWidget();
   int index1 = index, index2 = index;

   if (textblock->hlStart[layer].index > textblock->hlEnd[layer].index)
      return;

   if (direction == 0) {
      index1 = textblock->hlStart[layer].index;
      index2 = textblock->hlEnd[layer].index;
      textblock->hlStart[layer].index = 1;
      textblock->hlEnd[layer].index = 0;
   } else if (direction > 0 && textblock->hlStart[layer].index <= index) {
      index1 = textblock->hlStart[layer].index;
      textblock->hlStart[layer].index = index + 1;
      textblock->hlStart[layer].nChar = 0;
   } else if (direction < 0 && textblock->hlEnd[layer].index >= index) {
      index1 = textblock->hlEnd[layer].index;
      textblock->hlEnd[layer].index = index - 1;
      textblock->hlEnd[layer].nChar = INT_MAX;
   }

   textblock->queueDrawRange (index1, index2);
}

void Textblock::queueDrawRange (int index1, int index2)
{
   int from = misc::min (index1, index2);
   int to = misc::max (index1, index2);

   from = misc::min (from, words->size () - 1);
   from = misc::max (from, 0);
   to = misc::min (to, words->size () - 1);
   to = misc::max (to, 0);

   int line1idx = findLineOfWord (from);
   int line2idx = findLineOfWord (to);

   if (line1idx >= 0 && line2idx >= 0) {
      Line *line1 = lines->getRef (line1idx),
           *line2 = lines->getRef (line2idx);
      int y = lineYOffsetWidget (line1) + line1->boxAscent -
              line1->contentAscent;
      int h = lineYOffsetWidget (line2) + line2->boxAscent +
              line2->contentDescent - y;

      queueDrawArea (0, y, allocation.width, h);
   }
}

void Textblock::TextblockIterator::getAllocation (int start, int end,
                                                  core::Allocation *allocation)
{
   Textblock *textblock = (Textblock*)getWidget();
   int lineIndex = textblock->findLineOfWord (index);
   Line *line = textblock->lines->getRef (lineIndex);
   Word *word = textblock->words->getRef (index);

   allocation->x =
      textblock->allocation.x + textblock->lineXOffsetWidget (line);

   for (int i = line->firstWord; i < index; i++) {
      Word *w = textblock->words->getRef(i);
      allocation->x += w->size.width + w->effSpace;
   }
   if (start > 0 && word->content.type == core::Content::TEXT) {
      allocation->x += textblock->textWidth (word->content.text, 0, start,
                                             word->style);
   }
   allocation->y = textblock->lineYOffsetCanvas (line) + line->boxAscent -
                   word->size.ascent;

   allocation->width = word->size.width;
   if (word->content.type == core::Content::TEXT) {
      int wordEnd = strlen(word->content.text);

      if (start > 0 || end < wordEnd) {
         end = misc::min(end, wordEnd); /* end could be INT_MAX */
         allocation->width =
            textblock->textWidth (word->content.text, start, end - start,
                                  word->style);
      }
   }
   allocation->ascent = word->size.ascent;
   allocation->descent = word->size.descent;
}

} // namespace dw<|MERGE_RESOLUTION|>--- conflicted
+++ resolved
@@ -493,8 +493,7 @@
       calls "queueResize (-1, true)", when no rewrapping is necessary;
       and (ii) a word may have parentRef == -1 , when it is not yet
       added to a line.  In the latter case, nothing has to be done
-<<<<<<< HEAD
-      now, but addLine(...) will do everything neccessary. */
+      now, but addLine(...) will do everything necessary. */
 
    int refEquiv = (ref == 0) ? 1 | (dw::core::style::FLOAT_NONE << 1) : ref;
    
@@ -518,14 +517,6 @@
          rightFloatSide->queueResize(refEquiv);
          break;
       }
-=======
-      now, but addLine(...) will do everything necessary. */
-   if (ref != -1) {
-      if (wrapRef == -1)
-         wrapRef = ref;
-      else
-         wrapRef = misc::min (wrapRef, ref);
->>>>>>> 40842a01
    }
 
    PRINTF ("       ... => %d\n", wrapRef);
