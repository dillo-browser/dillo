--- conflicted
+++ resolved
@@ -229,50 +229,38 @@
    int width;
    oof::OutOfFlowMgr *oofm;
 
-<<<<<<< HEAD
    if (isWidgetOOF(child) && (oofm = getWidgetOutOfFlowMgr(child)) &&
        oofm->dealingWithSizeOfChild (child))
       width = oofm->getAvailWidthOfChild (child, forceValue);
    else {
-      // Unlike other containers, the table widget sometimes narrows
-      // columns to a width less than specified by CSS (see
-      // forceCalcCellSizes). For this reason, the column widths have to
-      // be calculated in all cases.
-      if (forceValue) {
-         calcCellSizes (false);
+      // We do not calculate the column widths at this point, because
+      // this tends to be rather inefficient for tables with many
+      // cells:
+      //
+      // For each of the n cells, some text is added (say, only one word
+      // per cell). Textblock::addText will eventually (via addText0
+      // etc.) call this method, Table::getAvailWidthOfChild. If
+      // calcCellSizes() is called here, this will call
+      // forceCalcCellSizes(), since the last call, sizes have to be
+      // re-calculated (because cells have been added). This will
+      // calculate the extremes for each existing cell, so
+      // Widget::getExtremes is called n * (n + 1) / 2 times. Even if the
+      // extremes are cached (so that getExtremesImpl does not have to be
+      // called in each case), this would make rendering tables with more
+      // than a few hundred cells unacceptably slow.
+      //
+      // Instead, column widths are calculated in Table::sizeRequestImpl.
+      //
+      // An alternative would be incremental resizing for tables; this
+      // approach resembles the behaviour before GROWS.
+
+      // TODO Does it still make sence to return -1 when forceValue is
+      // set?
+      if (forceValue)
          width = calcAvailWidthForDescendant (child);
-      } else
+      else
          width = -1;
    }
-=======
-   // We do not calculate the column widths at this point, because
-   // this tends to be rather inefficient for tables with many
-   // cells:
-   //
-   // For each of the n cells, some text is added (say, only one word
-   // per cell). Textblock::addText will eventually (via addText0
-   // etc.) call this method, Table::getAvailWidthOfChild. If
-   // calcCellSizes() is called here, this will call
-   // forceCalcCellSizes(), since the last call, sizes have to be
-   // re-calculated (because cells have been added). This will
-   // calculate the extremes for each existing cell, so
-   // Widget::getExtremes is called n * (n + 1) / 2 times. Even if the
-   // extremes are cached (so that getExtremesImpl does not have to be
-   // called in each case), this would make rendering tables with more
-   // than a few hundred cells unacceptably slow.
-   //
-   // Instead, column widths are calculated in Table::sizeRequestImpl.
-   //
-   // An alternative would be incremental resizing for tables; this
-   // approach resembles the behaviour before GROWS.
-
-   // TODO Does it still make sence to return -1 when forceValue is
-   // set?
-   if (forceValue)
-      width = calcAvailWidthForDescendant (child);
-   else
-      width = -1;
->>>>>>> 428094b1
 
    DBG_OBJ_MSGF ("resize", 1, "=> %d", width);
    DBG_OBJ_LEAVE ();
