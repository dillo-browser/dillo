--- conflicted
+++ resolved
@@ -355,10 +355,6 @@
    DICacheEntry *DicEntry = a_Dicache_get_entry(url, version);
 
    dReturn_if_fail ( DicEntry != NULL );
-<<<<<<< HEAD
-   _MSG("a_Dicache_close RefCount=%d\n", DicEntry->RefCount);
-=======
->>>>>>> ac3bab62
 
    if (DicEntry->State < DIC_Close) {
       DicEntry->State = DIC_Close;
