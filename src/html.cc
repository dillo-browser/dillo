/*
 * File: html.cc
 *
 * Copyright (C) 2005-2007 Jorge Arellano Cid <jcid@dillo.org>
 *
 * This program is free software; you can redistribute it and/or modify
 * it under the terms of the GNU General Public License as published by
 * the Free Software Foundation; either version 3 of the License, or
 * (at your option) any later version.
 */

/*
 * Dillo HTML parsing routines
 */

/*-----------------------------------------------------------------------------
 * Includes
 *---------------------------------------------------------------------------*/
#include <ctype.h>      /* for isspace and tolower */
#include <string.h>     /* for memcpy and memmove */
#include <stdlib.h>
#include <stdio.h>      /* for sprintf */
#include <math.h>       /* for rint */
#include <errno.h>

#include <fltk/utf.h>   /* for utf8encode */

#include "bw.h"         /* for BrowserWindow */
#include "msg.h"
#include "binaryconst.h"
#include "colors.h"

#include "misc.h"
#include "uicmd.hh"
#include "history.h"
#include "nav.h"
#include "menu.hh"
#include "prefs.h"
#include "capi.h"
#include "html.hh"
#include "html_common.hh"
#include "form.hh"
#include "table.hh"

#include "dw/textblock.hh"
#include "dw/bullet.hh"
#include "dw/listitem.hh"
#include "dw/image.hh"
#include "dw/ruler.hh"

/*-----------------------------------------------------------------------------
 * Defines 
 *---------------------------------------------------------------------------*/

/* Define to 1 to ignore white space immediately after an open tag,
 * and immediately before a close tag. */
#define SGML_SPCDEL 0

#define TAB_SIZE 8

/*-----------------------------------------------------------------------------
 * Name spaces
 *---------------------------------------------------------------------------*/
using namespace dw;
using namespace dw::core;
using namespace dw::core::ui;
using namespace dw::core::style;

/*-----------------------------------------------------------------------------
 * Typedefs
 *---------------------------------------------------------------------------*/
class DilloHtml;
typedef void (*TagOpenFunct) (DilloHtml *Html, const char *Tag, int Tagsize);
typedef void (*TagCloseFunct) (DilloHtml *Html, int TagIdx);
typedef struct _DilloHtmlClass   DilloHtmlClass;

typedef enum {
   SEEK_ATTR_START,
   MATCH_ATTR_NAME,
   SEEK_TOKEN_START,
   SEEK_VALUE_START,
   SKIP_VALUE,
   GET_VALUE,
   FINISHED
} DilloHtmlTagParsingState;

typedef enum {
   HTML_LeftTrim      = 1 << 0,
   HTML_RightTrim     = 1 << 1,
   HTML_ParseEntities = 1 << 2
} DilloHtmlTagParsingFlags;


/*
 * Exported function with C linkage.
 */
extern "C" {
void *a_Html_text(const char *type, void *P, CA_Callback_t *Call,void **Data);
}

/*-----------------------------------------------------------------------------
 * Forward declarations
 *---------------------------------------------------------------------------*/
static const char *Html_get_attr2(DilloHtml *html,
                                  const char *tag,
                                  int tagsize,
                                  const char *attrname,
                                  int tag_parsing_flags);
static void Html_add_widget(DilloHtml *html, Widget *widget,
                            char *width_str, char *height_str,
                            StyleAttrs *style_attrs);
static int Html_write_raw(DilloHtml *html, char *buf, int bufsize, int Eof);
static void Html_load_image(BrowserWindow *bw, DilloUrl *url,
                            DilloImage *image);
static void Html_callback(int Op, CacheClient_t *Client);
static void Html_tag_cleanup_at_close(DilloHtml *html, int TagIdx);

/*-----------------------------------------------------------------------------
 * Local Data
 *---------------------------------------------------------------------------*/
/* The following array of font sizes has to be _strictly_ increasing */
static const int FontSizes[] = {10, 12, 14, 18, 22, 28};
static const int FontSizesNum = 6;
static const int FontSizesBase = 2;

/* Parsing table structure */
typedef struct {
   const char *name;      /* element name */
   unsigned char Flags;   /* flags (explained near the table data) */
   char EndTag;           /* Is it Required, Optional or Forbidden */
   uchar_t TagLevel;      /* Used to heuristically parse bad HTML  */
   TagOpenFunct open;     /* Open function */
   TagCloseFunct close;   /* Close function */
} TagInfo;
extern const TagInfo Tags[];

/*-----------------------------------------------------------------------------
 *-----------------------------------------------------------------------------
 * Main Code
 *-----------------------------------------------------------------------------
 *---------------------------------------------------------------------------*/

/*
 * Collect HTML error strings.
 */
void DilloHtml::bugMessage(const char *format, ... )
{
   va_list argp;

   dStr_sprintfa(bw->page_bugs,
                 "HTML warning: line %d, ",
                 getCurTagLineNumber());
   va_start(argp, format);
   dStr_vsprintfa(bw->page_bugs, format, argp);
   va_end(argp);
   a_UIcmd_set_bug_prog(bw, ++bw->num_page_bugs);
}

/*
 * Wrapper for a_Url_new that adds an error detection message.
 * If use_base_url is TRUE, it uses base_url. Otherwise it uses html->base_url.
 */
DilloUrl *a_Html_url_new(DilloHtml *html,
                         const char *url_str, const char *base_url,
                         int use_base_url)
{
   DilloUrl *url;
   int n_ic, n_ic_spc;

   url = a_Url_new(url_str,
                   (use_base_url) ? base_url : URL_STR_(html->base_url));
   if ((n_ic = URL_ILLEGAL_CHARS(url)) != 0) {
      const char *suffix = (n_ic) > 1 ? "s" : "";
      n_ic_spc = URL_ILLEGAL_CHARS_SPC(url);
      if (n_ic == n_ic_spc) {
         BUG_MSG("URL has %d illegal character%s (%d space%s)\n",
                 n_ic, suffix, n_ic_spc, suffix);
      } else if (n_ic_spc == 0) {
         BUG_MSG("URL has %d illegal character%s (%d in {00-1F, 7F} range)\n",
                 n_ic, suffix, n_ic);
      } else {
         BUG_MSG("URL has %d illegal character%s: "
                 "%d space%s, and %d in {00-1F, 7F} range\n",
                 n_ic, suffix,
                 n_ic_spc, n_ic_spc > 1 ? "s" : "", n_ic-n_ic_spc);
      }
   }
   return url;
}

/*
 * Set callback function and callback data for the "html/text" MIME type.
 */
void *a_Html_text(const char *Type, void *P, CA_Callback_t *Call, void **Data)
{
   DilloWeb *web = (DilloWeb*)P;
   DilloHtml *html = new DilloHtml(web->bw, web->url, Type);

   *Data = (void*)html;
   *Call = (CA_Callback_t)Html_callback;

   return (void*)html->dw;
}

static void Html_free(void *data)
{
   delete ((DilloHtml*)data);
}

/*
 * Used by the "Load images" page menuitem.
 */ 
void a_Html_load_images(void *v_html, DilloUrl *pattern)
{
   DilloHtml *html = (DilloHtml*)v_html;

   html->loadImages(pattern);
}

/*
 * Set the URL data for image maps.
 */
static void Html_set_link_coordinates(DilloHtml *html, int link, int x, int y)
{
   char data[64];

   if (x != -1) {
      snprintf(data, 64, "?%d,%d", x, y);
      a_Url_set_ismap_coords(html->links->get(link), data);
   }
}

/*
 * Create a new link, set it as the url's parent
 * and return the index.
 */
static int Html_set_new_link(DilloHtml *html, DilloUrl **url)
{
   int nl = html->links->size();
   html->links->increase();
   html->links->set(nl, (*url) ? *url : NULL);
   return nl;
}

/*
 * Add a new image.
 */
static int Html_add_new_linkimage(DilloHtml *html,
                                  DilloUrl **url, DilloImage *image)
{
   DilloLinkImage *li = dNew(DilloLinkImage, 1);
   li->url = *url;
   li->image = image;

   int ni = html->images->size();
   html->images->increase();
   html->images->set(ni, li);
   return ni;
}

/*
 * Set the font at the top of the stack. BImask specifies which
 * attributes in BI should be changed.
 */
void a_Html_set_top_font(DilloHtml *html, const char *name, int size,
                         int BI, int BImask)
{
#if 0
   FontAttrs font_attrs;

   font_attrs = *html->styleEngine->style ()->font;
   if (name)
      font_attrs.name = name;
   if (size)
      font_attrs.size = size;
   if (BImask & 1)
      font_attrs.weight = (BI & 1) ? 700 : 400;
   if (BImask & 2)
      font_attrs.style = (BI & 2) ? FONT_STYLE_ITALIC : FONT_STYLE_NORMAL;

   HTML_SET_TOP_ATTR (html, font,
                      Font::create (HT2LT(html), &font_attrs));
#endif
}

/*
 * Evaluates the ALIGN attribute (left|center|right|justify) and
 * sets the style at the top of the stack.
 */
void a_Html_tag_set_align_attr(DilloHtml *html,
                               CssPropertyList *props,        
                               const char *tag, int tagsize)
{
   const char *align;

   if ((align = a_Html_get_attr(html, tag, tagsize, "align"))) {
      TextAlignType textAlignType = TEXT_ALIGN_LEFT;

      if (dStrcasecmp (align, "left") == 0)
         textAlignType = TEXT_ALIGN_LEFT;
      else if (dStrcasecmp (align, "right") == 0)
         textAlignType = TEXT_ALIGN_RIGHT;
      else if (dStrcasecmp (align, "center") == 0)
         textAlignType = TEXT_ALIGN_CENTER;
      else if (dStrcasecmp (align, "justify") == 0)
         textAlignType = TEXT_ALIGN_JUSTIFY;
#if 0
      else if (dStrcasecmp (align, "char") == 0) {
         /* TODO: Actually not supported for <p> etc. */
         v.textAlign = TEXT_ALIGN_STRING;
         if ((charattr = a_Html_get_attr(html, tag, tagsize, "char"))) {
            if (charattr[0] == 0)
               /* TODO: ALIGN=" ", and even ALIGN="&32;" will reult in
                * an empty string (don't know whether the latter is
                * correct, has to be clarified with the specs), so
                * that for empty strings, " " is assumed. */
               style_attrs.textAlignChar = ' ';
            else
               style_attrs.textAlignChar = charattr[0];
         } else
            /* TODO: Examine LANG attr of <html>. */
            style_attrs.textAlignChar = '.';
      }
#endif
      props->set (CssProperty::CSS_PROPERTY_TEXT_ALIGN, textAlignType);
   }
}

/*
 * Evaluates the VALIGN attribute (top|bottom|middle|baseline) and
 * sets the style in style_attrs. Returns true when set.
 */
bool a_Html_tag_set_valign_attr(DilloHtml *html, const char *tag,
                                int tagsize, CssPropertyList *props)
{
   const char *attr;
   VAlignType valign;

   if ((attr = a_Html_get_attr(html, tag, tagsize, "valign"))) {
      if (dStrcasecmp (attr, "top") == 0)
         valign = VALIGN_TOP;
      else if (dStrcasecmp (attr, "bottom") == 0)
         valign = VALIGN_BOTTOM;
      else if (dStrcasecmp (attr, "baseline") == 0)
         valign = VALIGN_BASELINE;
      else
         valign = VALIGN_MIDDLE;

      props->set (CssProperty::CSS_PROPERTY_VERTICAL_ALIGN, valign);
      return true;
   } else
      return false;
}


/*
 * Create and add a new Textblock to the current Textblock
 */
static void Html_add_textblock(DilloHtml *html, int space)
{
   Textblock *textblock = new Textblock (prefs.limit_text_width);

   DW2TB(html->dw)->addParbreak (space, html->styleEngine->wordStyle ());
   DW2TB(html->dw)->addWidget (textblock, html->styleEngine->style ());
   DW2TB(html->dw)->addParbreak (space, html->styleEngine->wordStyle ());
   S_TOP(html)->textblock = html->dw = textblock;
   S_TOP(html)->hand_over_break = true;

   /* Handle it when the user clicks on a link */
   html->connectSignals(textblock);
}

/*
 * Given a font_size, this will return the correct 'level'.
 * (or the closest, if the exact level isn't found).
 */
static int Html_fontsize_to_level(int fontsize)
{
   int i, level;
   double normalized_size = fontsize / prefs.font_factor,
          approximation   = FontSizes[FontSizesNum-1] + 1;

   for (i = level = 0; i < FontSizesNum; i++)
      if (approximation >= fabs(normalized_size - FontSizes[i])) {
         approximation = fabs(normalized_size - FontSizes[i]);
         level = i;
      } else {
         break;
      }

   return level;
}

/*
 * Given a level of a font, this will return the correct 'size'.
 */
static int Html_level_to_fontsize(int level)
{
   level = MAX(0, level);
   level = MIN(FontSizesNum - 1, level);

   return (int)rint(FontSizes[level]*prefs.font_factor);
}

/*
 * Create and initialize a new DilloHtml class
 */
DilloHtml::DilloHtml(BrowserWindow *p_bw, const DilloUrl *url,
                     const char *content_type)
{
   /* Init event receiver */
   linkReceiver.html = this;

   /* Init main variables */
   bw = p_bw;
   page_url = a_Url_dup(url);
   base_url = a_Url_dup(url);
   dw = NULL;

   a_Bw_add_doc(p_bw, this);

   /* Init for-parsing variables */
   Buf_Consumed = 0;
   Start_Buf = NULL;
   Start_Ofs = 0;

   _MSG("DilloHtml(): content type: %s\n", content_type);
   this->content_type = dStrdup(content_type);

   /* get charset */
   a_Misc_parse_content_type(content_type, NULL, NULL, &charset);

   stop_parser = false;

   CurrTagOfs = 0;
   OldTagOfs = 0;
   OldTagLine = 1;

   DocType = DT_NONE;    /* assume Tag Soup 0.0!   :-) */
   DocTypeVersion = 0.0f;

   stack = new misc::SimpleVector <DilloHtmlState> (16);
   stack->increase();
   stack->getRef(0)->table_cell_props = NULL;
   stack->getRef(0)->parse_mode = DILLO_HTML_PARSE_MODE_INIT;
   stack->getRef(0)->table_mode = DILLO_HTML_TABLE_MODE_NONE;
   stack->getRef(0)->cell_text_align_set = false;
   stack->getRef(0)->list_type = HTML_LIST_NONE;
   stack->getRef(0)->list_number = 0;
   stack->getRef(0)->tag_idx = -1;               /* MUST not be used */
   stack->getRef(0)->textblock = NULL;
   stack->getRef(0)->table = NULL;
   stack->getRef(0)->ref_list_item = NULL;
   stack->getRef(0)->current_bg_color = prefs.bg_color;
   stack->getRef(0)->hand_over_break = false;

   styleEngine = new StyleEngine (HT2LT (this));

   InFlags = IN_NONE;

   Stash = dStr_new("");
   StashSpace = false;

   pre_column = 0;
   PreFirstChar = false;
   PrevWasCR = false;
   PrevWasSPC = false;
   InVisitedLink = false;
   ReqTagClose = false;
   CloseOneTag = false;
   TagSoup = true;
   NameVal = NULL;

   Num_HTML = Num_HEAD = Num_BODY = Num_TITLE = 0;

   attr_data = dStr_sized_new(1024);

   parse_finished = false;

   /* Init page-handling variables */
   forms = new misc::SimpleVector <DilloHtmlForm*> (1);
   inputs_outside_form = new misc::SimpleVector <DilloHtmlInput*> (1);
   links = new misc::SimpleVector <DilloUrl*> (64);
   images = new misc::SimpleVector <DilloLinkImage*> (16);
   //a_Dw_image_map_list_init(&maps);

   link_color = -1;
   visited_color = -1;

   /* Initialize the main widget */
   initDw();
   /* Hook destructor to the dw delete call */
   dw->setDeleteCallback(Html_free, this);
}

/*
 * Miscelaneous initializations for Dw
 */
void DilloHtml::initDw()
{
   dReturn_if_fail (dw == NULL);

   /* Create the main widget */
   dw = stack->getRef(0)->textblock = new Textblock (prefs.limit_text_width);

   stack->getRef(0)->table_cell_props = NULL;

   /* Handle it when the user clicks on a link */
   connectSignals(dw);

   bw->num_page_bugs = 0;
   dStr_truncate(bw->page_bugs, 0);
}

/*
 * Free memory used by the DilloHtml class.
 */
DilloHtml::~DilloHtml()
{
   _MSG("::~DilloHtml(this=%p)\n", this);

   if (!parse_finished)
      freeParseData();

   a_Bw_remove_doc(bw, this);

   a_Url_free(page_url);
   a_Url_free(base_url);

   for (int i = 0; i < forms->size(); i++)
      a_Html_form_delete (forms->get(i));
   delete(forms);

   for (int i = 0; i < inputs_outside_form->size(); i++)
      a_Html_input_delete(inputs_outside_form->get(i));
   delete(inputs_outside_form);

   for (int i = 0; i < links->size(); i++)
      if (links->get(i))
         a_Url_free(links->get(i));
   delete (links);

   for (int i = 0; i < images->size(); i++) {
      DilloLinkImage *li = images->get(i);
      a_Url_free(li->url);
      if (li->image)
         a_Image_unref(li->image);
      dFree(li);
   }
   delete (images);

   //a_Dw_image_map_list_free(&maps);
}

/*
 * Connect all signals of a textblock or an image.
 */
void DilloHtml::connectSignals(Widget *dw)
{
   dw->connectLink (&linkReceiver);
}

/*
 * Process the newly arrived html and put it into the page structure.
 * (This function is called by Html_callback whenever there's new data)
 */
void DilloHtml::write(char *Buf, int BufSize, int Eof)
{
   int token_start;
   char *buf = Buf + Start_Ofs;
   int bufsize = BufSize - Start_Ofs;

   dReturn_if_fail (dw != NULL);

   Start_Buf = Buf;
   token_start = Html_write_raw(this, buf, bufsize, Eof);
   Start_Ofs += token_start;
}

/*
 * Return the line number of the tag being processed by the parser.
 * Also update the offsets.
 */
int DilloHtml::getCurTagLineNumber()
{
   int i, ofs, line;
   const char *p = Start_Buf;

   dReturn_val_if_fail(p != NULL, -1);

   ofs = CurrTagOfs;
   line = OldTagLine;
   for (i = OldTagOfs; i < ofs; ++i)
      if (p[i] == '\n')
         ++line;
   OldTagOfs = CurrTagOfs;
   OldTagLine = line;
   return line;
}

/*
 * Free parsing data.
 */
void DilloHtml::freeParseData()
{
   delete(stack);

   dStr_free(Stash, TRUE);
   dStr_free(attr_data, TRUE);
   dFree(content_type);
   dFree(charset);
}

/*
 * Finish parsing a HTML page. Close the parser and close the client.
 * The class is not deleted here, it remains until the widget is destroyed.
 */
void DilloHtml::finishParsing(int ClientKey)
{
   int si;

   /* force the close of elements left open (TODO: not for XHTML) */
   while ((si = stack->size() - 1)) {
      if (stack->getRef(si)->tag_idx != -1) {
         Html_tag_cleanup_at_close(this, stack->getRef(si)->tag_idx);
      }
   }
   /* Remove this client from our active list */
   a_Bw_close_client(bw, ClientKey);

   freeParseData();
   parse_finished = true;
}

/*
 * Allocate and insert form information.
 */
int DilloHtml::formNew(DilloHtmlMethod method, const DilloUrl *action,
                       DilloHtmlEnc enc, const char *charset)
{
   DilloHtmlForm *form = a_Html_form_new (this,method,action,enc,charset);
   int nf = forms->size ();
   forms->increase ();
   forms->set (nf, form);
   _MSG("Html formNew: action=%s nform=%d\n", action, nf);
   return forms->size();
}

/*
 * Get the current form.
 */
DilloHtmlForm *DilloHtml::getCurrentForm ()
{
   return forms->get (forms->size() - 1);
}

bool_t DilloHtml::unloadedImages()
{
   for (int i = 0; i < images->size(); i++) {
      if (images->get(i)->image != NULL) {
         return TRUE;
      }
   }
   return FALSE;
}

/*
 * Load images if they were disabled.
 */
void DilloHtml::loadImages (const DilloUrl *pattern)
{
   dReturn_if_fail (bw->nav_expecting == FALSE);

   for (int i = 0; i < images->size(); i++) {
      if (images->get(i)->image) {
         if ((!pattern) || (!a_Url_cmp(images->get(i)->url, pattern))) {
            Html_load_image(bw, images->get(i)->url, images->get(i)->image);
            images->get(i)->image = NULL;  // web owns it now
         }
      }
   }
}

bool DilloHtml::HtmlLinkReceiver::enter (Widget *widget, int link, int img,
                                         int x, int y)
{
   BrowserWindow *bw = html->bw;

   _MSG(" ** ");
   if (link == -1) {
      _MSG(" Link  LEAVE  notify...\n");
      a_UIcmd_set_msg(bw, "");
      a_UIcmd_set_pointer_on_link(bw, FALSE);
   } else {
      _MSG(" Link  ENTER  notify...\n");
      Html_set_link_coordinates(html, link, x, y);
      a_UIcmd_set_msg(bw, "%s", URL_STR(html->links->get(link)));
      a_UIcmd_set_pointer_on_link(bw, TRUE);
   }
   return true;
}

/*
 * Handle the "press" signal.
 */
bool DilloHtml::HtmlLinkReceiver::press (Widget *widget, int link, int img,
                                         int x, int y, EventButton *event)
{
   BrowserWindow *bw = html->bw;
   int ret = false;
   DilloUrl *linkurl = NULL;

   _MSG("pressed button %d\n", event->button);
   if (event->button == 3) {
      // popup menus
      if (img != -1) {
         // image menu
         if (link != -1)
            linkurl = html->links->get(link);
         const bool_t loaded_img = (html->images->get(img)->image == NULL);
         a_UIcmd_image_popup(
            bw, html->images->get(img)->url, loaded_img, linkurl);
         ret = true;
      } else {
         if (link == -1) {
            a_UIcmd_page_popup(bw, a_History_get_url(NAV_TOP_UIDX(bw)),
                               bw->num_page_bugs != 0,
                               html->unloadedImages());
            ret = true;
         } else {
            a_UIcmd_link_popup(bw, html->links->get(link));
            ret = true;
         }
      }
   }
   return ret;
}

/*
 * Handle the "click" signal.
 */
bool DilloHtml::HtmlLinkReceiver::click (Widget *widget, int link, int img,
                                         int x, int y, EventButton *event)
{
   BrowserWindow *bw = html->bw;

   if ((img != -1) && (html->images->get(img)->image)) {
      // clicked an image that has not already been loaded
      if (event->button == 1){
         // load all instances of this image
         DilloUrl *pattern = html->images->get(img)->url;
         html->loadImages(pattern);
         return true;
      }
   }

   if (link != -1) {
      DilloUrl *url = html->links->get(link);
      _MSG("clicked on URL %d: %s\n", link, a_Url_str (url));

      Html_set_link_coordinates(html, link, x, y);

      if (event->button == 1) {
         a_UIcmd_open_url(bw, url);
      } else if (event->button == 2) {
         if (prefs.middle_click_opens_new_tab) {
            int focus = prefs.focus_new_tab ? 1 : 0;
            if (event->state == SHIFT_MASK) focus = !focus;
            a_UIcmd_open_url_nt(bw, url, focus);
         } else
            a_UIcmd_open_url_nw(bw, url);
      } else {
         return false;
      }

      /* Change the link color to "visited" as visual feedback */
      for (Widget *w = widget; w; w = w->getParent()) {
         _MSG("  ->%s\n", w->getClassName());
         if (w->instanceOf(dw::Textblock::CLASS_ID)) {
            ((Textblock*)w)->changeLinkColor (link, html->visited_color);
            break;
         }
      }
   }
   return true;
}

/*
 * Initialize the stash buffer
 */
void a_Html_stash_init(DilloHtml *html)
{
   S_TOP(html)->parse_mode = DILLO_HTML_PARSE_MODE_STASH;
   html->StashSpace = false;
   dStr_truncate(html->Stash, 0);
}

/* Entities list from the HTML 4.01 DTD */
typedef struct {
   const char *entity;
   int isocode;
} Ent_t;

#define NumEnt 252
static const Ent_t Entities[NumEnt] = {
   {"AElig",0306}, {"Aacute",0301}, {"Acirc",0302},  {"Agrave",0300},
   {"Alpha",01621},{"Aring",0305},  {"Atilde",0303}, {"Auml",0304},
   {"Beta",01622}, {"Ccedil",0307}, {"Chi",01647},   {"Dagger",020041},
   {"Delta",01624},{"ETH",0320},    {"Eacute",0311}, {"Ecirc",0312},
   {"Egrave",0310},{"Epsilon",01625},{"Eta",01627},  {"Euml",0313},
   {"Gamma",01623},{"Iacute",0315}, {"Icirc",0316},  {"Igrave",0314},
   {"Iota",01631}, {"Iuml",0317},   {"Kappa",01632}, {"Lambda",01633},
   {"Mu",01634},   {"Ntilde",0321}, {"Nu",01635},    {"OElig",0522},
   {"Oacute",0323},{"Ocirc",0324},  {"Ograve",0322}, {"Omega",01651},
   {"Omicron",01637},{"Oslash",0330},{"Otilde",0325},{"Ouml",0326},
   {"Phi",01646},  {"Pi",01640},    {"Prime",020063},{"Psi",01650},
   {"Rho",01641},  {"Scaron",0540}, {"Sigma",01643}, {"THORN",0336},
   {"Tau",01644},  {"Theta",01630}, {"Uacute",0332}, {"Ucirc",0333},
   {"Ugrave",0331},{"Upsilon",01645},{"Uuml",0334},  {"Xi",01636},
   {"Yacute",0335},{"Yuml",0570},   {"Zeta",01626},  {"aacute",0341},
   {"acirc",0342}, {"acute",0264},  {"aelig",0346},  {"agrave",0340},
   {"alefsym",020465},{"alpha",01661},{"amp",38},    {"and",021047},
   {"ang",021040}, {"aring",0345},  {"asymp",021110},{"atilde",0343},
   {"auml",0344},  {"bdquo",020036},{"beta",01662},  {"brvbar",0246},
   {"bull",020042},{"cap",021051},  {"ccedil",0347}, {"cedil",0270},
   {"cent",0242},  {"chi",01707},   {"circ",01306},  {"clubs",023143},
   {"cong",021105},{"copy",0251},   {"crarr",020665},{"cup",021052},
   {"curren",0244},{"dArr",020723}, {"dagger",020040},{"darr",020623},
   {"deg",0260},   {"delta",01664}, {"diams",023146},{"divide",0367},
   {"eacute",0351},{"ecirc",0352},  {"egrave",0350}, {"empty",021005},
   {"emsp",020003},{"ensp",020002}, {"epsilon",01665},{"equiv",021141},
   {"eta",01667},  {"eth",0360},    {"euml",0353},   {"euro",020254},
   {"exist",021003},{"fnof",0622},  {"forall",021000},{"frac12",0275},
   {"frac14",0274},{"frac34",0276}, {"frasl",020104},{"gamma",01663},
   {"ge",021145},  {"gt",62},       {"hArr",020724}, {"harr",020624},
   {"hearts",023145},{"hellip",020046},{"iacute",0355},{"icirc",0356},
   {"iexcl",0241}, {"igrave",0354}, {"image",020421},{"infin",021036},
   {"int",021053}, {"iota",01671},  {"iquest",0277}, {"isin",021010},
   {"iuml",0357},  {"kappa",01672}, {"lArr",020720}, {"lambda",01673},
   {"lang",021451},{"laquo",0253},  {"larr",020620}, {"lceil",021410},
   {"ldquo",020034},{"le",021144},  {"lfloor",021412},{"lowast",021027},
   {"loz",022712}, {"lrm",020016},  {"lsaquo",020071},{"lsquo",020030},
   {"lt",60},      {"macr",0257},   {"mdash",020024},{"micro",0265},
   {"middot",0267},{"minus",021022},{"mu",01674},    {"nabla",021007},
   {"nbsp",32},    {"ndash",020023},{"ne",021140},   {"ni",021013},
   {"not",0254},   {"notin",021011},{"nsub",021204}, {"ntilde",0361},
   {"nu",01675},   {"oacute",0363}, {"ocirc",0364},  {"oelig",0523},
   {"ograve",0362},{"oline",020076},{"omega",01711}, {"omicron",01677},
   {"oplus",021225},{"or",021050},  {"ordf",0252},   {"ordm",0272},
   {"oslash",0370},{"otilde",0365}, {"otimes",021227},{"ouml",0366},
   {"para",0266},  {"part",021002}, {"permil",020060},{"perp",021245},
   {"phi",01706},  {"pi",01700},    {"piv",01726},   {"plusmn",0261},
   {"pound",0243}, {"prime",020062},{"prod",021017}, {"prop",021035},
   {"psi",01710},  {"quot",34},     {"rArr",020722}, {"radic",021032},
   {"rang",021452},{"raquo",0273},  {"rarr",020622}, {"rceil",021411},
   {"rdquo",020035},{"real",020434},{"reg",0256},    {"rfloor",021413},
   {"rho",01701},  {"rlm",020017},  {"rsaquo",020072},{"rsquo",020031},
   {"sbquo",020032},{"scaron",0541},{"sdot",021305}, {"sect",0247},
   {"shy",0255},   {"sigma",01703}, {"sigmaf",01702},{"sim",021074},
   {"spades",023140},{"sub",021202},{"sube",021206}, {"sum",021021},
   {"sup",021203}, {"sup1",0271},   {"sup2",0262},   {"sup3",0263},
   {"supe",021207},{"szlig",0337},  {"tau",01704},   {"there4",021064},
   {"theta",01670},{"thetasym",01721},{"thinsp",020011},{"thorn",0376},
   {"tilde",01334},{"times",0327},  {"trade",020442},{"uArr",020721},
   {"uacute",0372},{"uarr",020621}, {"ucirc",0373},  {"ugrave",0371},
   {"uml",0250},   {"upsih",01722}, {"upsilon",01705},{"uuml",0374},
   {"weierp",020430},{"xi",01676},  {"yacute",0375}, {"yen",0245},
   {"yuml",0377},  {"zeta",01666},  {"zwj",020015},  {"zwnj",020014}
};


/*
 * Comparison function for binary search
 */
static int Html_entity_comp(const void *a, const void *b)
{
   return strcmp(((Ent_t *)a)->entity, ((Ent_t *)b)->entity);
}

/*
 * Binary search of 'key' in entity list
 */
static int Html_entity_search(char *key)
{
   Ent_t *res, EntKey;

   EntKey.entity = key;
   res = (Ent_t*) bsearch(&EntKey, Entities, NumEnt,
                          sizeof(Ent_t), Html_entity_comp);
   if (res)
     return (res - Entities);
   return -1;
}

/*
 * This is M$ non-standard "smart quotes" (w1252). Now even deprecated by them!
 *
 * SGML for HTML4.01 defines c >= 128 and c <= 159 as UNUSED.
 * TODO: Probably I should remove this hack, and add a HTML warning. --Jcid
 */
static int Html_ms_stupid_quotes_2ucs(int isocode)
{
   int ret;
   switch (isocode) {
      case 145:
      case 146: ret = '\''; break;
      case 147:
      case 148: ret = '"'; break;
      case 149: ret = 176; break;
      case 150:
      case 151: ret = '-'; break;
      default:  ret = isocode; break;
   }
   return ret;
}

/*
 * Given an entity, return the UCS character code.
 * Returns a negative value (error code) if not a valid entity.
 *
 * The first character *token is assumed to be == '&'
 *
 * For valid entities, *entsize is set to the length of the parsed entity.
 */
static int Html_parse_entity(DilloHtml *html, const char *token,
                             int toksize, int *entsize)
{
   int isocode, i;
   char *tok, *s, c;

   token++;
   tok = s = toksize ? dStrndup(token, (uint_t)toksize) : dStrdup(token);

   isocode = -1;

   if (*s == '#') {
      /* numeric character reference */
      errno = 0;
      if (*++s == 'x' || *s == 'X') {
         if (isxdigit(*++s)) {
            /* strtol with base 16 accepts leading "0x" - we don't */
            if (*s == '0' && s[1] == 'x') {
               s++;
               isocode = 0; 
            } else {
               isocode = strtol(s, &s, 16);
            }
         }
      } else if (isdigit(*s)) {
         isocode = strtol(s, &s, 10);
      }

      if (!isocode || errno || isocode > 0xffff) {
         /* this catches null bytes, errors and codes >= 0xFFFF */
         BUG_MSG("numeric character reference out of range\n");
         isocode = -2;
      }

      if (isocode != -1) {
         if (*s == ';')
            s++;
         else if (prefs.show_extra_warnings)
            BUG_MSG("numeric character reference without trailing ';'\n");
      }

   } else if (isalpha(*s)) {
      /* character entity reference */
      while (*++s && (isalnum(*s) || strchr(":_.-", *s))) ;
      c = *s;
      *s = 0;

      if ((i = Html_entity_search(tok)) == -1) {
         if ((html->DocType == DT_HTML && html->DocTypeVersion == 4.01f) ||
             html->DocType == DT_XHTML)
            BUG_MSG("undefined character entity '%s'\n", tok);
         isocode = -3;
      } else
         isocode = Entities[i].isocode;

      if (c == ';')
         s++;
      else if (prefs.show_extra_warnings)
         BUG_MSG("character entity reference without trailing ';'\n");
   }

   *entsize = s-tok+1;
   dFree(tok);

   if (isocode >= 145 && isocode <= 151) {
      /* TODO: remove this hack. */
      isocode = Html_ms_stupid_quotes_2ucs(isocode);
   } else if (isocode == -1 && prefs.show_extra_warnings)
      BUG_MSG("literal '&'\n");

   return isocode;
}

/*
 * Convert all the entities in a token to utf8 encoding. Takes
 * a token and its length, and returns a newly allocated string.
 */
char *a_Html_parse_entities(DilloHtml *html, const char *token, int toksize)
{
   const char *esc_set = "&";
   char *new_str, buf[4];
   int i, j, k, n, s, isocode, entsize;

   new_str = dStrndup(token, toksize);
   s = strcspn(new_str, esc_set);
   if (new_str[s] == 0)
      return new_str;

   for (i = j = s; i < toksize; i++) {
      if (token[i] == '&' &&
          (isocode = Html_parse_entity(html, token+i,
                                       toksize-i, &entsize)) >= 0) {
         if (isocode >= 128) {
            /* multibyte encoding */
            n = utf8encode(isocode, buf);
            for (k = 0; k < n; ++k)
               new_str[j++] = buf[k];
         } else {
            new_str[j++] = (char) isocode;
         }
         i += entsize-1;
      } else {
         new_str[j++] = token[i];
      }
   }
   new_str[j] = '\0';
   return new_str;
}

/*
 * Parse spaces
 */
static void Html_process_space(DilloHtml *html, const char *space, 
                               int spacesize)
{
   char *spc;
   int i, offset;
   DilloHtmlParseMode parse_mode = S_TOP(html)->parse_mode;

   if (parse_mode == DILLO_HTML_PARSE_MODE_STASH) {
      html->StashSpace = (html->Stash->len > 0);

   } else if (parse_mode == DILLO_HTML_PARSE_MODE_VERBATIM) {
      dStr_append_l(html->Stash, space, spacesize);

   } else if (parse_mode == DILLO_HTML_PARSE_MODE_PRE) {
      int spaceCnt = 0;

      /* re-scan the string for characters that cause line breaks */
      for (i = 0; i < spacesize; i++) {
         /* Support for "\r", "\n" and "\r\n" line breaks (skips the first) */
         if (!html->PreFirstChar &&
             (space[i] == '\r' || (space[i] == '\n' && !html->PrevWasCR))) {

            if (spaceCnt) {
               spc = dStrnfill(spaceCnt, ' ');
               DW2TB(html->dw)->addText (spc, html->styleEngine->wordStyle ());
               dFree(spc);
               spaceCnt = 0;
            }
            DW2TB(html->dw)->addLinebreak (html->styleEngine->wordStyle ());
            html->pre_column = 0;
         }
         html->PreFirstChar = false;

         /* cr and lf should not be rendered -- they appear as a break */
         switch (space[i]) {
         case '\r':
         case '\n':
            break;
         case '\t':
            if (prefs.show_extra_warnings)
               BUG_MSG("TAB character inside <PRE>\n");
            offset = TAB_SIZE - html->pre_column % TAB_SIZE;
            spaceCnt += offset;
            html->pre_column += offset;
            break;
         default:
            spaceCnt++;
            html->pre_column++;
            break;
         }

         html->PrevWasCR = (space[i] == '\r');
      }

      if (spaceCnt) {
         spc = dStrnfill(spaceCnt, ' ');
         DW2TB(html->dw)->addText (spc, html->styleEngine->wordStyle ());
         dFree(spc);
      }

   } else {
      if (SGML_SPCDEL) {
         /* SGML_SPCDEL ignores white space inmediately after an open tag */
      } else if (!html->PrevWasSPC) {
         DW2TB(html->dw)->addSpace(html->styleEngine->wordStyle ());
         html->PrevWasSPC = true;
      }

      if (parse_mode == DILLO_HTML_PARSE_MODE_STASH_AND_BODY)
         html->StashSpace = (html->Stash->len > 0);
   }
}

/*
 * Handles putting the word into its proper place
 *  > STASH and VERBATIM --> html->Stash
 *  > otherwise it goes through addText()
 *
 * Entities are parsed (or not) according to parse_mode.
 * 'word' is a '\0'-terminated string.
 */
static void Html_process_word(DilloHtml *html, const char *word, int size)
{
   int i, j, start;
   char *Pword, ch;
   DilloHtmlParseMode parse_mode = S_TOP(html)->parse_mode;

   if (parse_mode == DILLO_HTML_PARSE_MODE_STASH ||
       parse_mode == DILLO_HTML_PARSE_MODE_STASH_AND_BODY) {
      if (html->StashSpace) {
         dStr_append_c(html->Stash, ' ');
         html->StashSpace = false;
      }
      Pword = a_Html_parse_entities(html, word, size);
      dStr_append(html->Stash, Pword);
      dFree(Pword);

   } else if (parse_mode == DILLO_HTML_PARSE_MODE_VERBATIM) {
      /* word goes in untouched, it is not processed here. */
      dStr_append_l(html->Stash, word, size);
   }

   if (parse_mode == DILLO_HTML_PARSE_MODE_STASH  ||
       parse_mode == DILLO_HTML_PARSE_MODE_VERBATIM) {
      /* skip until the closing instructions */

   } else if (parse_mode == DILLO_HTML_PARSE_MODE_PRE) {
      /* all this overhead is to catch white-space entities */
      Pword = a_Html_parse_entities(html, word, size);
      for (start = i = 0; Pword[i]; start = i)
         if (isspace(Pword[i])) {
            while (Pword[++i] && isspace(Pword[i])) ;
            Html_process_space(html, Pword + start, i - start);
         } else {
            while (Pword[++i] && !isspace(Pword[i])) ;
            ch = Pword[i];
            Pword[i] = 0;
            DW2TB(html->dw)->addText(Pword, html->styleEngine->wordStyle ());
            Pword[i] = ch;
            html->pre_column += i - start;
            html->PreFirstChar = false;
         }
      dFree(Pword);

   } else {
      if (!memchr(word,'&', size)) {
         /* No entities */
         DW2TB(html->dw)->addText(word, html->styleEngine->wordStyle ());
      } else {
         /* Collapse white-space entities inside the word (except &nbsp;) */
         Pword = a_Html_parse_entities(html, word, size);
         for (i = 0; Pword[i]; ++i)
            if (strchr("\t\f\n\r", Pword[i]))
               for (j = i; (Pword[j] = Pword[j+1]); ++j) ;
   
         DW2TB(html->dw)->addText(Pword, html->styleEngine->wordStyle ());
         dFree(Pword);
      }
   }

   html->PrevWasSPC = false;
   if (html->InFlags & IN_LI)
      html->WordAfterLI = true;
}

/*
 * Does the tag in tagstr (e.g. "p") match the tag in the tag, tagsize
 * structure, with the initial < skipped over (e.g. "P align=center>")?
 */
static bool Html_match_tag(const char *tagstr, char *tag, int tagsize)
{
   int i;

   for (i = 0; i < tagsize && tagstr[i] != '\0'; i++) {
      if (tolower(tagstr[i]) != tolower(tag[i]))
         return false;
   }
   /* The test for '/' is for xml compatibility: "empty/>" will be matched. */
   if (i < tagsize && (isspace(tag[i]) || tag[i] == '>' || tag[i] == '/'))
      return true;
   return false;
}

/*
 * This function is called after popping the stack, to
 * handle nested DwPage widgets.
 */
static void Html_eventually_pop_dw(DilloHtml *html, bool hand_over_break)
{
   if (html->dw != S_TOP(html)->textblock) {
      if (hand_over_break)
         DW2TB(html->dw)->handOverBreak (html->styleEngine->style ());
      DW2TB(html->dw)->flush ();
      html->dw = S_TOP(html)->textblock;
   }
}

/*
 * Push the tag (copying attributes from the top of the stack)
 */
static void Html_push_tag(DilloHtml *html, int tag_idx)
{
   int n_items;

   n_items = html->stack->size ();
   html->stack->increase ();
   /* We'll copy the former stack item and just change the tag and its index
    * instead of copying all fields except for tag.  --Jcid */
   *html->stack->getRef(n_items) = *html->stack->getRef(n_items - 1);
   html->stack->getRef(n_items)->tag_idx = tag_idx;
   if (S_TOP(html)->table_cell_props)
      S_TOP(html)->table_cell_props->ref ();
   html->dw = S_TOP(html)->textblock;
}

/*
 * Push the tag (used to force en element with optional open into the stack)
 * Note: now it's the same as Html_push_tag(), but things may change...
 */
static void Html_force_push_tag(DilloHtml *html, int tag_idx)
{
   html->styleEngine->startElement (tag_idx);
   Html_push_tag(html, tag_idx);
}

/*
 * Pop the top tag in the stack
 */
static void Html_real_pop_tag(DilloHtml *html)
{
   bool hand_over_break;

   html->styleEngine->endElement (S_TOP(html)->tag_idx);
   if (S_TOP(html)->table_cell_props)
      S_TOP(html)->table_cell_props->unref ();
   hand_over_break = S_TOP(html)->hand_over_break;
   html->stack->setSize (html->stack->size() - 1);
   Html_eventually_pop_dw(html, hand_over_break);
}

/*
 * Default close function for tags.
 * (conditional cleanup of the stack)
 * There are several ways of doing it. Considering the HTML 4.01 spec
 * which defines optional close tags, and the will to deliver useful diagnose
 * messages for bad-formed HTML, it'll go as follows:
 *   1.- Search the stack for the first tag that requires a close tag.
 *   2.- If it matches, clean all the optional-close tags in between.
 *   3.- Cleanup the matching tag. (on error, give a warning message)
 *
 * If 'w3c_mode' is NOT enabled:
 *   1.- Search the stack for a matching tag based on tag level.
 *   2.- If it exists, clean all the tags in between.
 *   3.- Cleanup the matching tag. (on error, give a warning message)
 */
static void Html_tag_cleanup_at_close(DilloHtml *html, int TagIdx)
{
   int w3c_mode = !prefs.w3c_plus_heuristics;
   int stack_idx, cmp = 1;
   int new_idx = TagIdx;

   if (html->CloseOneTag) {
      Html_real_pop_tag(html);
      html->CloseOneTag = false;
      return;
   }

   /* Look for the candidate tag to close */
   stack_idx = html->stack->size() - 1;
   while (stack_idx &&
          (cmp = (new_idx != html->stack->getRef(stack_idx)->tag_idx)) &&
          ((w3c_mode &&
            Tags[html->stack->getRef(stack_idx)->tag_idx].EndTag == 'O') ||
           ((!w3c_mode &&
            (Tags[html->stack->getRef(stack_idx)->tag_idx].EndTag == 'O')) ||
             Tags[html->stack->getRef(stack_idx)->tag_idx].TagLevel <
             Tags[new_idx].TagLevel))) {
      --stack_idx;
   }

   /* clean, up to the matching tag */
   if (cmp == 0 && stack_idx > 0) {
      /* There's a valid matching tag in the stack */
      while (html->stack->size() > stack_idx) {
         int toptag_idx = S_TOP(html)->tag_idx;
         /* Warn when we decide to close an open tag (for !w3c_mode) */
         if (html->stack->size() > stack_idx + 1 &&
             Tags[toptag_idx].EndTag != 'O')
            BUG_MSG("  - forcing close of open tag: <%s>\n",
                    Tags[toptag_idx].name);

         /* Close this and only this tag */
         html->CloseOneTag = true;
         _MSG("Close: %*s%s\n", html->stack->size()," ",Tags[toptag_idx].name);
         Tags[toptag_idx].close (html, toptag_idx);
      }

   } else {
      if (stack_idx == 0) {
         BUG_MSG("unexpected closing tag: </%s>.\n", Tags[new_idx].name);
      } else {
         BUG_MSG("unexpected closing tag: </%s>. -- expected </%s>\n",
                 Tags[new_idx].name,
                 Tags[html->stack->getRef(stack_idx)->tag_idx].name);
      }
   }
}

/*
 * Cleanup (conditional), and Pop the tag (if it matches)
 */
void a_Html_pop_tag(DilloHtml *html, int TagIdx)
{
   Html_tag_cleanup_at_close(html, TagIdx);
}

/*
 * Some parsing routines.
 */

/*
 * Used by a_Html_parse_length
 */
static CssLength Html_parse_length_or_multi_length (const char *attr,
                                                    char **endptr)
{
   CssLength l;
   double v;
   char *end;

   v = strtod (attr, &end);
   switch (*end) {
   case '%':
      end++;
      l = CSS_CREATE_LENGTH (v / 100, CSS_LENGTH_TYPE_PERCENTAGE);
      break;

   case '*':
      end++;
      l = CSS_CREATE_LENGTH (v, CSS_LENGTH_TYPE_RELATIVE);
      break;
/*
   The "px" suffix seems not allowed by HTML4.01 SPEC.
   case 'p':
      if (end[1] == 'x')
         end += 2;
*/
   default:
      l = CSS_CREATE_LENGTH (v, CSS_LENGTH_TYPE_PX);
      break;
   }

   if (endptr)
      *endptr = end;
   return l;
}


/*
 * Returns a length or a percentage, or UNDEF_LENGTH in case
 * of an error, or if attr is NULL.
 */
CssLength a_Html_parse_length (DilloHtml *html, const char *attr)
{
   CssLength l;
   char *end;

   l = Html_parse_length_or_multi_length (attr, &end);
   if (isRelLength (l))
      /* not allowed as &Length; */
      l = CSS_CREATE_LENGTH(0.0, CSS_LENGTH_TYPE_AUTO);
   else {
      /* allow only whitespaces */
      if (*end && !isspace (*end)) {
         BUG_MSG("Garbage after length: %s\n", attr);
         l = CSS_CREATE_LENGTH(0.0, CSS_LENGTH_TYPE_AUTO);
      }
   }

   _MSG("a_Html_parse_length: \"%s\" %d\n", attr, CSS_LENGTH_VALUE(l));
   return l;
}

/*
 * Parse a color attribute.
 * Return value: parsed color, or default_color (+ error msg) on error.
 */
int32_t a_Html_color_parse(DilloHtml *html,
                           const char *subtag, int32_t default_color)
{
   int err = 1;
   int32_t color = a_Color_parse(subtag, default_color, &err);

   if (err) {
      BUG_MSG("color is not in \"#RRGGBB\" format\n");
   }
   return color;
}

/*
 * Check that 'val' is composed of characters inside [A-Za-z0-9:_.-]
 * Note: ID can't have entities, but this check is enough (no '&').
 * Return value: 1 if OK, 0 otherwise.
 */
static int
 Html_check_name_val(DilloHtml *html, const char *val, const char *attrname)
{
   int i;

   for (i = 0; val[i]; ++i)
      if (!(isalnum(val[i]) || strchr(":_.-", val[i])))
         break;

   if (val[i] || !isalpha(val[0]))
      BUG_MSG("'%s' value is not of the form "
              "[A-Za-z][A-Za-z0-9:_.-]*\n", attrname);

   return !(val[i]);
}

/*
 * Handle DOCTYPE declaration
 *
 * Follows the convention that HTML 4.01
 * doctypes which include a full w3c DTD url are treated as
 * standards-compliant, but 4.01 without the url and HTML 4.0 and
 * earlier are not. XHTML doctypes are always standards-compliant
 * whether or not an url is present.
 *
 * Note: I'm not sure about this convention. The W3C validator
 * recognizes the "HTML Level" with or without the URL. The convention
 * comes from mozilla (see URLs below), but Dillo doesn't have the same
 * rendering modes, so it may be better to chose another behaviour. --Jcid
 * 
 * http://www.mozilla.org/docs/web-developer/quirks/doctypes.html
 * http://lists.auriga.wearlab.de/pipermail/dillo-dev/2004-October/002300.html
 *
 * This is not a full DOCTYPE parser, just enough for what Dillo uses.
 */
static void Html_parse_doctype(DilloHtml *html, const char *tag, int tagsize)
{
   static const char HTML_sig   [] = "<!DOCTYPE HTML PUBLIC ";
   static const char HTML20     [] = "-//IETF//DTD HTML//EN";
   static const char HTML32     [] = "-//W3C//DTD HTML 3.2";
   static const char HTML40     [] = "-//W3C//DTD HTML 4.0";
   static const char HTML401    [] = "-//W3C//DTD HTML 4.01";
   static const char HTML401_url[] = "http://www.w3.org/TR/html4/";
   static const char XHTML1     [] = "-//W3C//DTD XHTML 1.0";
   static const char XHTML1_url [] = "http://www.w3.org/TR/xhtml1/DTD/";
   static const char XHTML11    [] = "-//W3C//DTD XHTML 1.1";
   static const char XHTML11_url[] = "http://www.w3.org/TR/xhtml11/DTD/";

   int i, quote;
   char *p, *ntag = dStrndup(tag, tagsize);

   /* Tag sanitization: Collapse whitespace between tokens
    * and replace '\n' and '\r' with ' ' inside quoted strings. */
   for (i = 0, p = ntag; *p; ++p) {
      if (isspace(*p)) {
         for (ntag[i++] = ' '; isspace(p[1]); ++p) ;
      } else if ((quote = *p) == '"' || *p == '\'') {
         for (ntag[i++] = *p++; (ntag[i++] = *p) && *p != quote; ++p) {
            if (*p == '\n' || *p == '\r')
               ntag[i - 1] = ' ';
            p += (p[0] == '\r' && p[1] == '\n') ? 1 : 0;
         }
      } else {
         ntag[i++] = *p;
      }
      if (!*p)
         break;
   }
   ntag[i] = 0;

   _MSG("New: {%s}\n", ntag);

   /* The default DT_NONE type is TagSoup */
   if (!dStrncasecmp(ntag, HTML_sig, strlen(HTML_sig))) {
      p = ntag + strlen(HTML_sig) + 1;
      if (!strncmp(p, HTML401, strlen(HTML401)) &&
          dStristr(p + strlen(HTML401), HTML401_url)) {
         html->DocType = DT_HTML;
         html->DocTypeVersion = 4.01f;
      } else if (!strncmp(p, XHTML1, strlen(XHTML1)) &&
                 dStristr(p + strlen(XHTML1), XHTML1_url)) {
         html->DocType = DT_XHTML;
         html->DocTypeVersion = 1.0f;
      } else if (!strncmp(p, XHTML11, strlen(XHTML11)) &&
                 dStristr(p + strlen(XHTML11), XHTML11_url)) {
         html->DocType = DT_XHTML;
         html->DocTypeVersion = 1.1f;
      } else if (!strncmp(p, HTML40, strlen(HTML40))) {
         html->DocType = DT_HTML;
         html->DocTypeVersion = 4.0f;
      } else if (!strncmp(p, HTML32, strlen(HTML32))) {
         html->DocType = DT_HTML;
         html->DocTypeVersion = 3.2f;
      } else if (!strncmp(p, HTML20, strlen(HTML20))) {
         html->DocType = DT_HTML;
         html->DocTypeVersion = 2.0f;
      }
   }

   dFree(ntag);
}

/*
 * Handle open HTML element
 */
static void Html_tag_open_html(DilloHtml *html, const char *tag, int tagsize)
{
   if (!(html->InFlags & IN_HTML))
      html->InFlags |= IN_HTML;
   ++html->Num_HTML;

   if (html->Num_HTML > 1) {
      BUG_MSG("HTML element was already open\n");
   }
}

/*
 * Handle close HTML element
 */
static void Html_tag_close_html(DilloHtml *html, int TagIdx)
{
   /* TODO: may add some checks here */
   if (html->Num_HTML == 1) {
      /* beware of pages with multiple HTML close tags... :-P */
      html->InFlags &= ~IN_HTML;
   }
   a_Html_pop_tag(html, TagIdx);
}

/*
 * Handle open HEAD element
 */
static void Html_tag_open_head(DilloHtml *html, const char *tag, int tagsize)
{
   if (html->InFlags & IN_BODY || html->Num_BODY > 0) {
      BUG_MSG("HEAD element must go before the BODY section\n");
      html->ReqTagClose = true;
      return;
   }

   if (!(html->InFlags & IN_HEAD))
      html->InFlags |= IN_HEAD;
   ++html->Num_HEAD;

   if (html->Num_HEAD > 1) {
      BUG_MSG("HEAD element was already open\n");
   }
}

/*
 * Handle close HEAD element
 * Note: as a side effect of Html_test_section() this function is called
 *       twice when the head element is closed implicitly.
 */
static void Html_tag_close_head(DilloHtml *html, int TagIdx)
{
   if (html->InFlags & IN_HEAD) {
      if (html->Num_TITLE == 0)
         BUG_MSG("HEAD section lacks the TITLE element\n");
   
      html->InFlags &= ~IN_HEAD;
   }
   a_Html_pop_tag(html, TagIdx);
}

/*
 * Handle open TITLE
 * calls stash init, where the title string will be stored
 */
static void Html_tag_open_title(DilloHtml *html, const char *tag, int tagsize)
{
   ++html->Num_TITLE;
   a_Html_stash_init(html);
}

/*
 * Handle close TITLE
 * set page-title in the browser window and in the history.
 */
static void Html_tag_close_title(DilloHtml *html, int TagIdx)
{
   if (html->InFlags & IN_HEAD) {
      /* title is only valid inside HEAD */
      a_UIcmd_set_page_title(html->bw, html->Stash->str);
      a_History_set_title(NAV_TOP_UIDX(html->bw),html->Stash->str);
   } else {
      BUG_MSG("the TITLE element must be inside the HEAD section\n");
   }
   a_Html_pop_tag(html, TagIdx);
}

/*
 * Handle open SCRIPT
 * initializes stash, where the embedded code will be stored.
 * MODE_VERBATIM is used because MODE_STASH catches entities.
 */
static void Html_tag_open_script(DilloHtml *html, const char *tag, int tagsize)
{
   a_Html_stash_init(html);
   S_TOP(html)->parse_mode = DILLO_HTML_PARSE_MODE_VERBATIM;
}

/*
 * Handle close SCRIPT
 */
static void Html_tag_close_script(DilloHtml *html, int TagIdx)
{
   /* eventually the stash will be sent to an interpreter for parsing */
   a_Html_pop_tag(html, TagIdx);
}

/*
 * Handle open STYLE
 * store the contents to the stash where (in the future) the style
 * sheet interpreter can get it.
 */
static void Html_tag_open_style(DilloHtml *html, const char *tag, int tagsize)
{
   a_Html_stash_init(html);
   S_TOP(html)->parse_mode = DILLO_HTML_PARSE_MODE_VERBATIM;
}

/*
 * Handle close STYLE
 */
static void Html_tag_close_style(DilloHtml *html, int TagIdx)
{
   html->styleEngine->parse(html->Stash->str, html->Stash->len,
                            0, CSS_ORIGIN_AUTHOR);
   a_Html_pop_tag(html, TagIdx);
}

/*
 * <BODY>
 */
static void Html_tag_open_body(DilloHtml *html, const char *tag, int tagsize)
{
   const char *attrbuf;
   Textblock *textblock;
   CssPropertyList props;
   int32_t color;

   if (!(html->InFlags & IN_BODY))
      html->InFlags |= IN_BODY;
   ++html->Num_BODY;

   if (html->Num_BODY > 1) {
      BUG_MSG("BODY element was already open\n");
      return;
   }
   if (html->InFlags & IN_HEAD) {
      /* if we're here, it's bad XHTML, no need to recover */
      BUG_MSG("unclosed HEAD element\n");
   }

   textblock = DW2TB(html->dw);

   if ((attrbuf = a_Html_get_attr(html, tag, tagsize, "bgcolor"))) {
      color = a_Html_color_parse(html, attrbuf, prefs.bg_color);
      if (color == 0xffffff && !prefs.allow_white_bg)
         color = prefs.bg_color;
      S_TOP(html)->current_bg_color = color;
      props.set (CssProperty::CSS_PROPERTY_BACKGROUND_COLOR, color);
   }

   if ((attrbuf = a_Html_get_attr(html, tag, tagsize, "text"))) {
      color = a_Html_color_parse(html, attrbuf, prefs.text_color);
      props.set (CssProperty::CSS_PROPERTY_COLOR, color);
   }

   if ((attrbuf = a_Html_get_attr(html, tag, tagsize, "link")))
      html->link_color = a_Html_color_parse(html, attrbuf, -1);

   if ((attrbuf = a_Html_get_attr(html, tag, tagsize, "vlink")))
      html->visited_color = a_Html_color_parse(html, attrbuf, -1);

   if (prefs.contrast_visited_color) {
      /* get a color that has a "safe distance" from text, link and bg */
      html->visited_color =
            a_Color_vc(html->visited_color,
                       html->styleEngine->style ()->color->getColor(),
                       html->link_color,
                       S_TOP(html)->current_bg_color);
   }

   html->styleEngine->setNonCssHints (&props);
   html->dw->setStyle (html->styleEngine->style ());

   S_TOP(html)->parse_mode = DILLO_HTML_PARSE_MODE_BODY;
}

/*
 * BODY
 */
static void Html_tag_close_body(DilloHtml *html, int TagIdx)
{
   if (html->Num_BODY == 1) {
      /* some tag soup pages use multiple BODY tags... */
      html->InFlags &= ~IN_BODY;
   }
   a_Html_pop_tag(html, TagIdx);
}

/*
 * <P>
 * TODO: what's the point between adding the parbreak before and
 *       after the push?
 */
static void Html_tag_open_p(DilloHtml *html, const char *tag, int tagsize)
{
   CssPropertyList props;

   if ((html->InFlags & IN_LI) && !html->WordAfterLI) {
      /* ignore first parbreak after an empty <LI> */
      html->WordAfterLI = true;
   } else {
      DW2TB(html->dw)->addParbreak (9, html->styleEngine->wordStyle ());
   }
   a_Html_tag_set_align_attr (html, &props, tag, tagsize);
   html->styleEngine->setNonCssHints (&props);
}

/*
 * <FRAME>, <IFRAME>
 * TODO: This is just a temporary fix while real frame support
 *       isn't finished. Imitates lynx/w3m's frames.
 */
static void Html_tag_open_frame (DilloHtml *html, const char *tag, int tagsize)
{
   const char *attrbuf;
   char *src;
   DilloUrl *url;
   Textblock *textblock;
   StyleAttrs style_attrs;
   Style *link_style;
   Widget *bullet;

   textblock = DW2TB(html->dw);

   if (!(attrbuf = a_Html_get_attr(html, tag, tagsize, "src")))
      return;

   if (!(url = a_Html_url_new(html, attrbuf, NULL, 0)))
      return;

   src = dStrdup(attrbuf);

   style_attrs = *(html->styleEngine->style ());

   if (a_Capi_get_flags(url) & CAPI_IsCached) { /* visited frame */
      style_attrs.color =
         Color::createSimple (HT2LT(html), html->visited_color);
   } else {                                    /* unvisited frame */
      style_attrs.color = Color::createSimple (HT2LT(html), html->link_color);
   }
   style_attrs.textDecoration |= TEXT_DECORATION_UNDERLINE;
   style_attrs.x_link = Html_set_new_link(html, &url);
   style_attrs.cursor = CURSOR_POINTER;
   link_style = Style::create (HT2LT(html), &style_attrs);

   textblock->addParbreak (5, html->styleEngine->wordStyle ());

   /* The bullet will be assigned the current list style, which should
    * be "disc" by default, but may in very weird pages be different.
    * Anyway, there should be no harm. */
   bullet = new Bullet();
   textblock->addWidget(bullet, html->styleEngine->style ());
   textblock->addSpace(html->styleEngine->wordStyle ());

   if (tolower(tag[1]) == 'i') {
      /* IFRAME usually comes with very long advertising/spying URLS,
       * to not break rendering we will force name="IFRAME" */
      textblock->addText ("IFRAME", link_style);

   } else {
      /* FRAME:
       * If 'name' tag is present use it, if not use 'src' value */
      if (!(attrbuf = a_Html_get_attr(html, tag, tagsize, "name"))) {
         textblock->addText (src, link_style);
      } else {
         textblock->addText (attrbuf, link_style);
      }
   }

   textblock->addParbreak (5, html->styleEngine->wordStyle ());

   link_style->unref ();
   dFree(src);
}

/*
 * <FRAMESET>
 * TODO: This is just a temporary fix while real frame support
 *       isn't finished. Imitates lynx/w3m's frames.
 */
static void Html_tag_open_frameset (DilloHtml *html,
                                    const char *tag, int tagsize)
{
   DW2TB(html->dw)->addParbreak (9, html->styleEngine->wordStyle ());
   DW2TB(html->dw)->addText("--FRAME--", html->styleEngine->wordStyle ());
   Html_add_textblock(html, 5);
}

/*
 * <H1> | <H2> | <H3> | <H4> | <H5> | <H6>
 */
static void Html_tag_open_h(DilloHtml *html, const char *tag, int tagsize)
{
   CssPropertyList props;

   DW2TB(html->dw)->addParbreak (9, html->styleEngine->wordStyle ());

   a_Html_tag_set_align_attr (html, &props, tag, tagsize);
   html->styleEngine->setNonCssHints (&props);

   /* First finalize unclosed H tags (we test if already named anyway) */
   a_Menu_pagemarks_set_text(html->bw, html->Stash->str);
   a_Menu_pagemarks_add(html->bw, DW2TB(html->dw),
                        html->styleEngine->style (), (tag[2] - '0'));
   a_Html_stash_init(html);
   S_TOP(html)->parse_mode =
      DILLO_HTML_PARSE_MODE_STASH_AND_BODY;
}

/*
 * Handle close: <H1> | <H2> | <H3> | <H4> | <H5> | <H6>
 */
static void Html_tag_close_h(DilloHtml *html, int TagIdx)
{
   a_Menu_pagemarks_set_text(html->bw, html->Stash->str);
   DW2TB(html->dw)->addParbreak (9, html->styleEngine->wordStyle ());
   a_Html_pop_tag(html, TagIdx);
}

/*
 * <BIG> | <SMALL>
 */
static void Html_tag_open_big_small(DilloHtml *html,
                                    const char *tag, int tagsize)
{
}

static void Html_tag_open_span(DilloHtml *html,
                               const char *tag, int tagsize)
{
   html->styleEngine->inheritBackgroundColor();
}


/*
 * <BR>
 */
static void Html_tag_open_br(DilloHtml *html, const char *tag, int tagsize)
{
   DW2TB(html->dw)->addLinebreak (html->styleEngine->wordStyle ());
}

/*
 * <FONT>
 */
static void Html_tag_open_font(DilloHtml *html, const char *tag, int tagsize)
{
   /*Font font;*/
   const char *attrbuf;
   int32_t color;
   CssPropertyList props;

   if ((attrbuf = a_Html_get_attr(html, tag, tagsize, "color"))) {
      if (prefs.contrast_visited_color && html->InVisitedLink) {
         color = html->visited_color;
      } else { 
         /* use the tag-specified color */
         color = a_Html_color_parse(html, attrbuf, -1);
      }
      if (color != -1)
         props.set (CssProperty::CSS_PROPERTY_COLOR, color);
   }

// \todo reenable font face handling when font selection is implemented
//   if ((attrbuf = a_Html_get_attr(html, tag, tagsize, "face")))
//      props.set (CssProperty::CSS_PROPERTY_FONT_FAMILY, attrbuf);

   html->styleEngine->setNonCssHints (&props);
}

/*
 * <ABBR>
 */
static void Html_tag_open_abbr(DilloHtml *html, const char *tag, int tagsize)
{
// DwTooltip *tooltip;
// const char *attrbuf;
//
// if ((attrbuf = a_Html_get_attr(html, tag, tagsize, "title"))) {
//    tooltip = a_Dw_tooltip_new_no_ref(attrbuf);
//    HTML_SET_TOP_ATTR(html, x_tooltip, tooltip);
// }
}

/*
 * <B>
 */
static void Html_tag_open_b(DilloHtml *html, const char *tag, int tagsize)
{
}

/*
 * <STRONG>
 */
static void Html_tag_open_strong(DilloHtml *html, const char *tag, int tagsize)
{
}

/*
 * <I>
 */
static void Html_tag_open_i(DilloHtml *html, const char *tag, int tagsize)
{
}

/*
 * <EM>
 */
static void Html_tag_open_em(DilloHtml *html, const char *tag, int tagsize)
{
}

/*
 * <CITE>
 */
static void Html_tag_open_cite(DilloHtml *html, const char *tag, int tagsize)
{
}

/*
 * <CENTER>
 */
static void Html_tag_open_center(DilloHtml *html, const char *tag, int tagsize)
{
   DW2TB(html->dw)->addParbreak (0, html->styleEngine->wordStyle ());
}

/*
 * <ADDRESS>
 */
static void Html_tag_open_address(DilloHtml *html,
                                  const char *tag, int tagsize)
{
   DW2TB(html->dw)->addParbreak (9, html->styleEngine->wordStyle ());
}

/*
 * <TT>
 */
static void Html_tag_open_tt(DilloHtml *html, const char *tag, int tagsize)
{
}

/*
 * Read image-associated tag attributes,
 * create new image and add it to the html page (if add is TRUE).
 */
DilloImage *a_Html_add_new_image(DilloHtml *html, const char *tag,
                                 int tagsize, DilloUrl *url,
                                 dw::core::style::StyleAttrs *style_attrs,
                                 bool add)
{
   const int MAX_W = 6000, MAX_H = 6000;

   DilloImage *Image;
   char *width_ptr, *height_ptr, *alt_ptr;
   const char *attrbuf;
   Length l_w, l_h;
   int space, w = 0, h = 0;
   bool load_now;
   CssPropertyList props;

// if (prefs.show_tooltip &&
//     (attrbuf = a_Html_get_attr(html, tag, tagsize, "title")))
//    style_attrs->x_tooltip = a_Dw_tooltip_new_no_ref(attrbuf);

   alt_ptr = a_Html_get_attr_wdef(html, tag, tagsize, "alt", NULL);
   if ((!alt_ptr || !*alt_ptr) && !a_UIcmd_get_images_enabled(html->bw)) {
      dFree(alt_ptr);
      alt_ptr = dStrdup("[IMG]"); // Place holder for img_off mode
   }
   width_ptr = a_Html_get_attr_wdef(html, tag, tagsize, "width", NULL);
   height_ptr = a_Html_get_attr_wdef(html, tag, tagsize, "height", NULL);
   // Check for malicious values
   // TODO: the same for percentage and relative lengths.
   if (width_ptr) {
      l_w = a_Html_parse_length (html, width_ptr);
      w = (int) CSS_LENGTH_TYPE(l_w) == CSS_LENGTH_TYPE_PX ? CSS_LENGTH_VALUE(l_w) : 0;
   }
   if (height_ptr) {
      l_h = a_Html_parse_length (html, height_ptr);
      h = (int) CSS_LENGTH_TYPE(l_h) == CSS_LENGTH_TYPE_PX ? CSS_LENGTH_VALUE(l_h) : 0;
   }
   if (w < 0 || h < 0 || abs(w*h) > MAX_W * MAX_H) {
      dFree(width_ptr);
      dFree(height_ptr);
      width_ptr = height_ptr = NULL;
      MSG("a_Html_add_new_image: suspicious image size request %dx%d\n", w, h);
   } else {
      if (width_ptr)
         props.set (CssProperty::CSS_PROPERTY_WIDTH, l_w);
      if (height_ptr)
         props.set (CssProperty::CSS_PROPERTY_HEIGHT, l_h);
   }

   /* TODO: we should scale the image respecting its ratio.
    *       As the image size is not known at this time, maybe a flag
    *       can be set to scale it later.
   if ((width_ptr && !height_ptr) || (height_ptr && !width_ptr))
      [...]
   */

   /* Spacing to the left and right */
   if ((attrbuf = a_Html_get_attr(html, tag, tagsize, "hspace"))) {
      space = strtol(attrbuf, NULL, 10);
      if (space > 0) {
         space = CSS_CREATE_LENGTH(space, CSS_LENGTH_TYPE_PX);
         props.set (CssProperty::CSS_PROPERTY_MARGIN_LEFT, space);
         props.set (CssProperty::CSS_PROPERTY_MARGIN_RIGHT, space);
      }
   }

   /* Spacing at the top and bottom */
   if ((attrbuf = a_Html_get_attr(html, tag, tagsize, "vspace"))) {
      space = strtol(attrbuf, NULL, 10);
      if (space > 0) {
         space = CSS_CREATE_LENGTH(space, CSS_LENGTH_TYPE_PX);
         props.set (CssProperty::CSS_PROPERTY_MARGIN_TOP, space);
         props.set (CssProperty::CSS_PROPERTY_MARGIN_BOTTOM, space);
      }
   }

   /* x_img is an index to a list of {url,image} pairs.
    * We know Html_add_new_linkimage() will use size() as its next index */
   props.set (CssProperty::PROPERTY_X_IMG, html->images->size());

   html->styleEngine->setNonCssHints(&props);

   /* Add a new image widget to this page */
   Image = a_Image_new(0, 0, alt_ptr, S_TOP(html)->current_bg_color);
   if (add)
      DW2TB(html->dw)->addWidget((Widget*)Image->dw, html->styleEngine->style());

   load_now = a_UIcmd_get_images_enabled(html->bw) ||
              (a_Capi_get_flags(url) & CAPI_IsCached);
   Html_add_new_linkimage(html, &url, load_now ? NULL : Image);
   if (load_now)
      Html_load_image(html->bw, url, Image);

   dFree(width_ptr);
   dFree(height_ptr);
   dFree(alt_ptr);
   return Image;
}

/*
 * Tell cache to retrieve image
 */
static void Html_load_image(BrowserWindow *bw, DilloUrl *url, 
                            DilloImage *Image)
{
   DilloWeb *Web;
   int ClientKey;
   /* Fill a Web structure for the cache query */
   Web = a_Web_new(url);
   Web->bw = bw;
   Web->Image = Image;
   Web->flags |= WEB_Image;
   /* Request image data from the cache */
   if ((ClientKey = a_Capi_open_url(Web, NULL, NULL)) != 0) {
      a_Bw_add_client(bw, ClientKey, 0);
      a_Bw_add_url(bw, url);
   }
}

/*
 * Create a new Image struct and request the image-url to the cache
 * (If it either hits or misses, is not relevant here; that's up to the
 *  cache functions)
 */
static void Html_tag_open_img(DilloHtml *html, const char *tag, int tagsize)
{
   DilloImage *Image;
   DilloUrl *url, *usemap_url;
   Textblock *textblock;
   StyleAttrs style_attrs;
   const char *attrbuf;
   int border;

   /* This avoids loading images. Useful for viewing suspicious HTML email. */
   if (URL_FLAGS(html->base_url) & URL_SpamSafe)
      return;

   if (!(attrbuf = a_Html_get_attr(html, tag, tagsize, "src")) ||
       !(url = a_Html_url_new(html, attrbuf, NULL, 0)))
      return;

   textblock = DW2TB(html->dw);

   usemap_url = NULL;
   if ((attrbuf = a_Html_get_attr(html, tag, tagsize, "usemap")))
      /* TODO: usemap URLs outside of the document are not used. */
      usemap_url = a_Html_url_new(html, attrbuf, NULL, 0);

   /* Set the style attributes for this image */
   style_attrs = *html->styleEngine->style ();
   if (html->styleEngine->style ()->x_link != -1 ||
       usemap_url != NULL) {
      /* Images within links */
      border = 1;
      if ((attrbuf = a_Html_get_attr(html, tag, tagsize, "border")))
         border = strtol (attrbuf, NULL, 10);

      if (html->styleEngine->style ()->x_link != -1) {
         /* In this case we can use the text color */
         style_attrs.setBorderColor (
            Color::createShaded (HT2LT(html), style_attrs.color->getColor()));
      } else {
         style_attrs.setBorderColor (
            Color::createShaded (HT2LT(html), html->link_color));
      }
      style_attrs.setBorderStyle (BORDER_SOLID);
      style_attrs.borderWidth.setVal (border);
   }

   Image = a_Html_add_new_image(html, tag, tagsize, url, &style_attrs, true);

   /* Image maps */
   if (a_Html_get_attr(html, tag, tagsize, "ismap")) {
      ((::dw::Image*)Image->dw)->setIsMap();
      _MSG("  Html_tag_open_img: server-side map (ISMAP)\n");
   } else if (html->styleEngine->style ()->x_link != -1 &&
              usemap_url == NULL) {
      /* For simple links, we have to suppress the "image_pressed" signal.
       * This is overridden for USEMAP images. */
//    a_Dw_widget_set_button_sensitive (IM2DW(Image->dw), FALSE);
   }

   if (usemap_url) {
      ((::dw::Image*)Image->dw)->setUseMap(&html->maps,
                            new ::object::String(usemap_url->url_string->str));
      a_Url_free (usemap_url);
   }
   html->connectSignals((Widget*)Image->dw);
}

/*
 * <map>
 */
static void Html_tag_open_map(DilloHtml *html, const char *tag, int tagsize)
{
   char *hash_name;
   const char *attrbuf;
   DilloUrl *url;

   if (html->InFlags & IN_MAP) {
      BUG_MSG("nested <map>\n");
   } else {
      if ((attrbuf = a_Html_get_attr(html, tag, tagsize, "name"))) {
         hash_name = dStrconcat("#", attrbuf, NULL);
         url = a_Html_url_new(html, hash_name, NULL, 0);
         html->maps.startNewMap(new ::object::String(url->url_string->str));
         a_Url_free (url);
         dFree(hash_name);
      }
      html->InFlags |= IN_MAP;
   }
}

/*
 * Handle close <MAP>
 */
static void Html_tag_close_map(DilloHtml *html, int TagIdx)
{
   html->InFlags &= ~IN_MAP;
   a_Html_pop_tag(html, TagIdx);
}

/*
 * Read coords in a string, returning a vector of ints.
 */
static
misc::SimpleVector<int> *Html_read_coords(DilloHtml *html, const char *str)
{
   int i, coord;
   const char *tail = str;
   char *newtail = NULL;
   misc::SimpleVector<int> *coords = new misc::SimpleVector<int> (4);

   i = 0;
   while (1) {
      coord = strtol(tail, &newtail, 10);
      if (coord == 0 && newtail == tail)
         break;
      coords->increase();
      coords->set(coords->size() - 1, coord);
      while (isspace(*newtail))
         newtail++;
      if (!*newtail)
         break;
      if (*newtail != ',') {
         BUG_MSG("usemap coords MUST be separated by commas.\n");
      }
      tail = newtail + 1;
   }

   return coords;
}

/*
 * <AREA>
 */
static void Html_tag_open_area(DilloHtml *html, const char *tag, int tagsize)
{
   enum types {UNKNOWN, RECTANGLE, CIRCLE, POLYGON, BACKGROUND};
   types type;
   misc::SimpleVector<int> *coords = NULL;
   DilloUrl* url;
   const char *attrbuf;
   int link = -1;
   Shape *shape = NULL;
  
   if (!(html->InFlags & IN_MAP)) {
      BUG_MSG("<area> element not inside <map>\n");
      return;
   }
   attrbuf = a_Html_get_attr(html, tag, tagsize, "shape");

   if (!attrbuf || !*attrbuf || !dStrcasecmp(attrbuf, "rect")) {
      /* the default shape is a rectangle */
      type = RECTANGLE;
   } else if (dStrcasecmp(attrbuf, "default") == 0) {
      /* "default" is the background */
      type = BACKGROUND;
   } else if (dStrcasecmp(attrbuf, "circle") == 0) {
      type = CIRCLE;
   } else if (dStrncasecmp(attrbuf, "poly", 4) == 0) {
      type = POLYGON;
   } else {
      BUG_MSG("<area> unknown shape: \"%s\"\n", attrbuf);
      type = UNKNOWN;
   }
   if (type == RECTANGLE || type == CIRCLE || type == POLYGON) {
      /* TODO: add support for coords in % */
      if ((attrbuf = a_Html_get_attr(html, tag, tagsize, "coords"))) {
         coords = Html_read_coords(html, attrbuf);

         if (type == RECTANGLE) {
            if (coords->size() != 4)
               BUG_MSG("<area> rectangle must have four coordinate values\n");
            if (coords->size() >= 4)
               shape = new Rectangle(coords->get(0),
                                     coords->get(1),
                                     coords->get(2) - coords->get(0),
                                     coords->get(3) - coords->get(1));
         } else if (type == CIRCLE) {
            if (coords->size() != 3)
               BUG_MSG("<area> circle must have three coordinate values\n");
            if (coords->size() >= 3)
               shape = new Circle(coords->get(0), coords->get(1),
                                  coords->get(2));
         } else if (type == POLYGON) {
            Polygon *poly;
            int i;
            if (coords->size() % 2)
               BUG_MSG("<area> polygon with odd number of coordinates\n");
            shape = poly = new Polygon();
            for (i = 0; i < (coords->size() / 2); i++)
               poly->addPoint(coords->get(2*i), coords->get(2*i + 1));
            if (i) {
               /* be sure to close it */
               poly->addPoint(coords->get(0), coords->get(1));
            }
         }
         delete(coords);
      }
   }
   if (shape != NULL || type == BACKGROUND) {
      if ((attrbuf = a_Html_get_attr(html, tag, tagsize, "href"))) {
         url = a_Html_url_new(html, attrbuf, NULL, 0);
         dReturn_if_fail ( url != NULL );
         if ((attrbuf = a_Html_get_attr(html, tag, tagsize, "alt")))
            a_Url_set_alt(url, attrbuf);
  
         link = Html_set_new_link(html, &url);
      }
      if (type == BACKGROUND)
         html->maps.setCurrentMapDefaultLink(link);
      else
         html->maps.addShapeToCurrentMap(shape, link);
   }
}

/*
 * <OBJECT>
 * Simply provide a link if the object is something downloadable.
 */
static void Html_tag_open_object(DilloHtml *html, const char *tag, int tagsize)
{
   StyleAttrs style_attrs;
   Style *style;
   DilloUrl *url, *base_url = NULL;
   const char *attrbuf;

   if ((attrbuf = a_Html_get_attr(html, tag, tagsize, "codebase"))) {
      base_url = a_Html_url_new(html, attrbuf, NULL, 0);
   }
   
   if ((attrbuf = a_Html_get_attr(html, tag, tagsize, "data"))) {
      url = a_Html_url_new(html, attrbuf,
                           URL_STR(base_url), (base_url != NULL));
      dReturn_if_fail ( url != NULL );

      style_attrs = *html->styleEngine->style ();

      if (a_Capi_get_flags(url) & CAPI_IsCached) {
         style_attrs.color = Color::createSimple (
            HT2LT(html),
            html->visited_color
/*
            a_Color_vc(html->visited_color,
                       html->styleEngine->style()->color->getColor(),
                       html->link_color,
                       html->styleEngine->style()->backgroundColor->getColor()
                      );
*/
            );
      } else {
         style_attrs.color = Color::createSimple(HT2LT(html),
                                                 html->link_color);
      }

      style_attrs.textDecoration |= TEXT_DECORATION_UNDERLINE;
      style_attrs.x_link = Html_set_new_link(html, &url);
      style_attrs.cursor = CURSOR_POINTER;

      style = Style::create (HT2LT(html), &style_attrs);
      DW2TB(html->dw)->addText("[OBJECT]", style);
      style->unref ();
   }
   a_Url_free(base_url);
}

/*
 * Test and extract the link from a javascript instruction.
 */
static const char* Html_get_javascript_link(DilloHtml *html)
{
   size_t i;
   char ch, *p1, *p2;
   Dstr *Buf = html->attr_data;

   if (dStrncasecmp("javascript", Buf->str, 10) == 0) {
      i = strcspn(Buf->str, "'\"");
      ch = Buf->str[i];
      if ((ch == '"' || ch == '\'') &&
          (p2 = strchr(Buf->str + i + 1 , ch))) {
         p1 = Buf->str + i;
         BUG_MSG("link depends on javascript()\n");
         dStr_truncate(Buf, p2 - Buf->str);
         dStr_erase(Buf, 0, p1 - Buf->str + 1);
      }
   }
   return Buf->str;
}

/*
 * Register an anchor for this page.
 */
static void Html_add_anchor(DilloHtml *html, const char *name)
{
   _MSG("Registering ANCHOR: %s\n", name);
   if (!DW2TB(html->dw)->addAnchor (name, html->styleEngine->style ()))
      BUG_MSG("Anchor names must be unique within the document\n");
   /*
    * According to Sec. 12.2.1 of the HTML 4.01 spec, "anchor names that
    * differ only in case may not appear in the same document", but
    * "comparisons between fragment identifiers and anchor names must be
    * done by exact (case-sensitive) match." We ignore the case issue and
    * always test for exact matches. Moreover, what does uppercase mean
    * for Unicode characters outside the ASCII range?
    */
}

/*
 * <A>
 */
static void Html_tag_open_a(DilloHtml *html, const char *tag, int tagsize)
{
   DilloUrl *url;
   CssPropertyList props;
   const char *attrbuf;

   /* TODO: add support for MAP with A HREF */
   if (html->InFlags & IN_MAP)
      Html_tag_open_area(html, tag, tagsize);

   if ((attrbuf = a_Html_get_attr(html, tag, tagsize, "href"))) {
      /* if it's a javascript link, extract the reference. */
      if (tolower(attrbuf[0]) == 'j')
         attrbuf = Html_get_javascript_link(html);

      url = a_Html_url_new(html, attrbuf, NULL, 0);
      dReturn_if_fail ( url != NULL );

      if (a_Capi_get_flags(url) & CAPI_IsCached) {
         html->InVisitedLink = true;
         html->styleEngine->setPseudo ("visited");
         if (html->visited_color != -1)
            props.set (CssProperty::CSS_PROPERTY_COLOR, html->visited_color);
      } else {
         html->styleEngine->setPseudo ("link");
         if (html->link_color != -1)
            props.set (CssProperty::CSS_PROPERTY_COLOR, html->link_color);
      }

      props.set (CssProperty::PROPERTY_X_LINK, Html_set_new_link(html, &url));

      html->styleEngine->setNonCssHints (&props);
   }

   html->styleEngine->inheritBackgroundColor ();

   if ((attrbuf = a_Html_get_attr(html, tag, tagsize, "name"))) {
      if (prefs.show_extra_warnings)
         Html_check_name_val(html, attrbuf, "name");
      /* html->NameVal is freed in Html_process_tag */
      html->NameVal = a_Url_decode_hex_str(attrbuf);
      Html_add_anchor(html, html->NameVal);
   }
}

/*
 * <A> close function
 */
static void Html_tag_close_a(DilloHtml *html, int TagIdx)
{
   html->InVisitedLink = false;
   a_Html_pop_tag(html, TagIdx);
}

/*
 * Insert underlined text in the page.
 */
static void Html_tag_open_u(DilloHtml *html, const char *tag, int tagsize)
{
}

/*
 * Insert strike-through text. Used by <S>, <STRIKE> and <DEL>.
 */
static void Html_tag_open_strike(DilloHtml *html, const char *tag, int tagsize)
{
}

/*
 * <BLOCKQUOTE>
 */
static void Html_tag_open_blockquote(DilloHtml *html, 
                                     const char *tag, int tagsize)
{
   DW2TB(html->dw)->addParbreak (9, html->styleEngine->wordStyle ());
   Html_add_textblock(html, 9);
}

/*
 * Handle the <UL> tag.
 */
static void Html_tag_open_ul(DilloHtml *html, const char *tag, int tagsize)
{
   const char *attrbuf;
   ListStyleType list_style_type;

   DW2TB(html->dw)->addParbreak (9, html->styleEngine->wordStyle ());
   Html_add_textblock(html, 9);

   if ((attrbuf = a_Html_get_attr(html, tag, tagsize, "type"))) {
      /* list_style_type explicitly defined */
      if (dStrncasecmp(attrbuf, "disc", 4) == 0)
         list_style_type = LIST_STYLE_TYPE_DISC;
      else if (dStrncasecmp(attrbuf, "circle", 6) == 0)
         list_style_type = LIST_STYLE_TYPE_CIRCLE;
      else if (dStrncasecmp(attrbuf, "square", 6) == 0)
         list_style_type = LIST_STYLE_TYPE_SQUARE;
      else
         /* invalid value */
         list_style_type = LIST_STYLE_TYPE_DISC;
   } else {
      if (S_TOP(html)->list_type == HTML_LIST_UNORDERED) {
         /* Nested <UL>'s. */
         /* --EG :: I changed the behavior here : types are cycling instead of
          * being forced to square. It's easier for mixed lists level counting.
          */
         switch (html->styleEngine->style ()->listStyleType) {
         case LIST_STYLE_TYPE_DISC:
            list_style_type = LIST_STYLE_TYPE_CIRCLE;
            break;
         case LIST_STYLE_TYPE_CIRCLE:
            list_style_type = LIST_STYLE_TYPE_SQUARE;
            break;
         case LIST_STYLE_TYPE_SQUARE:
         default: /* this is actually a bug */
            list_style_type = LIST_STYLE_TYPE_DISC;
            break;
         }
      } else {
         /* Either first <UL>, or a <OL> before. */
         list_style_type = LIST_STYLE_TYPE_DISC;
      }
   }

   HTML_SET_TOP_ATTR(html, listStyleType, list_style_type);
   S_TOP(html)->list_type = HTML_LIST_UNORDERED;

   S_TOP(html)->list_number = 0;
   S_TOP(html)->ref_list_item = NULL;
}

/*
 * Handle the <DIR> or <MENU> tag.
 * (Deprecated and almost the same as <UL>)
 */
static void Html_tag_open_dir(DilloHtml *html, const char *tag, int tagsize)
{
   DW2TB(html->dw)->addParbreak (9, html->styleEngine->wordStyle ());

   S_TOP(html)->list_type = HTML_LIST_UNORDERED;
   S_TOP(html)->list_number = 0;
   S_TOP(html)->ref_list_item = NULL;

   if (prefs.show_extra_warnings)
      BUG_MSG("Obsolete list type; use <UL> instead\n");
}

/*
 * Handle the <MENU> tag.
 */
static void Html_tag_open_menu(DilloHtml *html, const char *tag, int tagsize)
{
   Html_tag_open_dir(html, tag, tagsize);
}

/*
 * Handle the <OL> tag.
 */
static void Html_tag_open_ol(DilloHtml *html, const char *tag, int tagsize)
{
   const char *attrbuf;
   int n = 1;

   if ((attrbuf = a_Html_get_attr(html, tag, tagsize, "type"))) {
      CssPropertyList props;
      ListStyleType listStyleType = LIST_STYLE_TYPE_DECIMAL;

      if (*attrbuf == '1')
         listStyleType = LIST_STYLE_TYPE_DECIMAL;
      else if (*attrbuf == 'a')
         listStyleType = LIST_STYLE_TYPE_LOWER_ALPHA;
      else if (*attrbuf == 'A')
         listStyleType = LIST_STYLE_TYPE_UPPER_ALPHA;
      else if (*attrbuf == 'i')
         listStyleType = LIST_STYLE_TYPE_LOWER_ROMAN;
      else if (*attrbuf == 'I')
         listStyleType = LIST_STYLE_TYPE_UPPER_ROMAN;

      props.set (CssProperty::CSS_PROPERTY_LIST_STYLE_TYPE, listStyleType);
      html->styleEngine->setNonCssHints (&props);
   }

   DW2TB(html->dw)->addParbreak (9, html->styleEngine->wordStyle ());
   Html_add_textblock(html, 9);

   S_TOP(html)->list_type = HTML_LIST_ORDERED;

   if ((attrbuf = a_Html_get_attr(html, tag, tagsize, "start")) &&
       (n = (int) strtol(attrbuf, NULL, 10)) < 0) {
      BUG_MSG( "illegal '-' character in START attribute; Starting from 0\n");
      n = 0;
   }
   S_TOP(html)->list_number = n;
   S_TOP(html)->ref_list_item = NULL;
}

/*
 * Handle the <LI> tag.
 */
static void Html_tag_open_li(DilloHtml *html, const char *tag, int tagsize)
{
   StyleAttrs style_attrs;
   Style *item_style, *word_style;
   Widget **ref_list_item;
   ListItem *list_item;
   int *list_number;
   const char *attrbuf;
   char buf[16];

   html->InFlags |= IN_LI;
   html->WordAfterLI = false;

   /* Get our parent tag's variables (used as state storage) */
   list_number = &html->stack->getRef(html->stack->size()-2)->list_number;
   ref_list_item = &html->stack->getRef(html->stack->size()-2)->ref_list_item;

   /* set the item style */
   word_style = html->styleEngine->wordStyle ();
   style_attrs = *word_style;
 //style_attrs.backgroundColor = Color::createShaded (HT2LT(html), 0xffff40);
 //style_attrs.setBorderColor (Color::createSimple (HT2LT(html), 0x000000));
 //style_attrs.setBorderStyle (BORDER_SOLID);
 //style_attrs.borderWidth.setVal (1);
   item_style = Style::create (HT2LT(html), &style_attrs);

   DW2TB(html->dw)->addParbreak (2, word_style);

   list_item = new ListItem ((ListItem*)*ref_list_item,prefs.limit_text_width);
   DW2TB(html->dw)->addWidget (list_item, item_style);
   DW2TB(html->dw)->addParbreak (2, word_style);
   *ref_list_item = list_item;
   S_TOP(html)->textblock = html->dw = list_item;
   item_style->unref();
   /* Handle it when the user clicks on a link */
   html->connectSignals(list_item);

   switch (S_TOP(html)->list_type) {
   case HTML_LIST_ORDERED:
      if ((attrbuf = a_Html_get_attr(html, tag, tagsize, "value")) &&
          (*list_number = strtol(attrbuf, NULL, 10)) < 0) {
         BUG_MSG("illegal negative LIST VALUE attribute; Starting from 0\n");
         *list_number = 0;
      }
      numtostr((*list_number)++, buf, 16,
               html->styleEngine->style ()->listStyleType);
      list_item->initWithText (dStrdup(buf), word_style);
      list_item->addSpace (word_style);
      html->PrevWasSPC = true;
      break;
   case HTML_LIST_NONE:
      BUG_MSG("<li> outside <ul> or <ol>\n");
   default:
      list_item->initWithWidget (new Bullet(), word_style);
      list_item->addSpace (word_style);
      break;
   }
}

/*
 * Close <LI>
 */
static void Html_tag_close_li(DilloHtml *html, int TagIdx)
{
   html->InFlags &= ~IN_LI;
   html->WordAfterLI = false;
   ((ListItem *)html->dw)->flush ();
   a_Html_pop_tag(html, TagIdx);
}

/*
 * <HR>
 */
static void Html_tag_open_hr(DilloHtml *html, const char *tag, int tagsize)
{
   Widget *hruler;
   StyleAttrs style_attrs;
   Style *style;
   char *width_ptr;
   const char *attrbuf;
   int32_t size = 0;
  
   style_attrs = *html->styleEngine->style ();

   width_ptr = a_Html_get_attr_wdef(html, tag, tagsize, "width", "100%");
   style_attrs.width = a_Html_parse_length (html, width_ptr);
   dFree(width_ptr);

   if ((attrbuf = a_Html_get_attr(html, tag, tagsize, "size")))
      size = strtol(attrbuf, NULL, 10);
  
   if ((attrbuf = a_Html_get_attr(html, tag, tagsize, "align"))) {
      if (dStrcasecmp (attrbuf, "left") == 0)
         style_attrs.textAlign = TEXT_ALIGN_LEFT;
      else if (dStrcasecmp (attrbuf, "right") == 0)
         style_attrs.textAlign = TEXT_ALIGN_RIGHT;
      else if (dStrcasecmp (attrbuf, "center") == 0)
         style_attrs.textAlign = TEXT_ALIGN_CENTER;
   }
  
   /* TODO: evaluate attribute */
   if (a_Html_get_attr(html, tag, tagsize, "noshade")) {
      style_attrs.setBorderStyle (BORDER_SOLID);
      style_attrs.setBorderColor (
         Color::createShaded (HT2LT(html), style_attrs.color->getColor()));
      if (size < 1)
         size = 1;
   } else {
      style_attrs.setBorderStyle (BORDER_INSET);
      style_attrs.setBorderColor
         (Color::createShaded (HT2LT(html),
                               S_TOP(html)->current_bg_color));
      if (size < 2)
         size = 2;
   }
  
   style_attrs.borderWidth.top =
      style_attrs.borderWidth.left = (size + 1) / 2;
   style_attrs.borderWidth.bottom =
      style_attrs.borderWidth.right = size / 2;
   style = Style::create (HT2LT(html), &style_attrs);

   DW2TB(html->dw)->addParbreak (5, html->styleEngine->wordStyle ());
   hruler = new Ruler();
   hruler->setStyle (style);
   DW2TB(html->dw)->addWidget (hruler, style);
   style->unref ();
   DW2TB(html->dw)->addParbreak (5, html->styleEngine->wordStyle ());
}

/*
 * <DL>
 */
static void Html_tag_open_dl(DilloHtml *html, const char *tag, int tagsize)
{
   /* may want to actually do some stuff here. */
   DW2TB(html->dw)->addParbreak (9, html->styleEngine->wordStyle ());
}

/*
 * <DT>
 */
static void Html_tag_open_dt(DilloHtml *html, const char *tag, int tagsize)
{
   DW2TB(html->dw)->addParbreak (9, html->styleEngine->wordStyle ());
   a_Html_set_top_font(html, NULL, 0, 1, 1);
}

/*
 * <DD>
 */
static void Html_tag_open_dd(DilloHtml *html, const char *tag, int tagsize)
{
   DW2TB(html->dw)->addParbreak (9, html->styleEngine->wordStyle ());
   Html_add_textblock(html, 9);
}

/*
 * <PRE>
 */
static void Html_tag_open_pre(DilloHtml *html, const char *tag, int tagsize)
{
   DW2TB(html->dw)->addParbreak (9, html->styleEngine->wordStyle ());

   /* Is the placement of this statement right? */
   S_TOP(html)->parse_mode = DILLO_HTML_PARSE_MODE_PRE;
   HTML_SET_TOP_ATTR (html, whiteSpace, WHITE_SPACE_PRE);
   html->pre_column = 0;
   html->PreFirstChar = true;
   html->InFlags |= IN_PRE;
}

/*
 * Custom close for <PRE>
 */
static void Html_tag_close_pre(DilloHtml *html, int TagIdx)
{
   html->InFlags &= ~IN_PRE;
   DW2TB(html->dw)->addParbreak (9, html->styleEngine->wordStyle ());
   a_Html_pop_tag(html, TagIdx);
}

/*
 * Check whether a tag is in the "excluding" element set for PRE
 * Excl. Set = {IMG, OBJECT, APPLET, BIG, SMALL, SUB, SUP, FONT, BASEFONT}
 */
static int Html_tag_pre_excludes(int tag_idx)
{
   const char *es_set[] = {"img", "object", "applet", "big", "small", "sub",
                           "sup", "font", "basefont", NULL};
   static int ei_set[10], i;

   /* initialize array */
   if (!ei_set[0])
      for (i = 0; es_set[i]; ++i)
         ei_set[i] = a_Html_tag_index(es_set[i]);

   for (i = 0; ei_set[i]; ++i)
      if (tag_idx == ei_set[i])
         return 1;
   return 0;
}

/*
 * Handle <META>
 * We do not support http-equiv=refresh because it's non standard,
 * (the HTML 4.01 SPEC recommends explicitly to avoid it), and it
 * can be easily abused!
 *
 * More info at:
 *   http://lists.w3.org/Archives/Public/www-html/2000Feb/thread.html#msg232
 *
 * TODO: Note that we're sending custom HTML while still IN_HEAD. This
 * is a hackish way to put the message. A much cleaner approach is to
 * build a custom widget for it.
 */
static void Html_tag_open_meta(DilloHtml *html, const char *tag, int tagsize)
{
   const char meta_template[] =
"<table width='100%%'><tr><td bgcolor='#ee0000'>Warning:</td>\n"
" <td bgcolor='#8899aa' width='100%%'>\n"
" This page uses the NON-STANDARD meta refresh tag.<br> The HTML 4.01 SPEC\n"
" (sec 7.4.4) recommends explicitly to avoid it.</td></tr>\n"
" <tr><td bgcolor='#a0a0a0' colspan='2'>The author wanted you to go\n"
" <a href='%s'>here</a>%s</td></tr></table><br>\n";

   const char *equiv, *content;
   char delay_str[64];
   Dstr *ds_msg;
   int delay;

   /* only valid inside HEAD */
   if (!(html->InFlags & IN_HEAD)) {
      BUG_MSG("META elements must be inside the HEAD section\n");
      return;
   }

   if ((equiv = a_Html_get_attr(html, tag, tagsize, "http-equiv"))) {
      if (!dStrcasecmp(equiv, "refresh") &&
       (content = a_Html_get_attr(html, tag, tagsize, "content"))) {

         /* Get delay, if present, and make a message with it */
         if ((delay = strtol(content, NULL, 0)))
            snprintf(delay_str, 64, " after %d second%s.",
                       delay, (delay > 1) ? "s" : "");
         else
            sprintf(delay_str, ".");

         /* Skip to anything after "URL=" */
         while (*content && *(content++) != '=') ;

         /* Send a custom HTML message.
          * TODO: This is a hairy hack,
          *       It'd be much better to build a widget. */
         ds_msg = dStr_sized_new(256);
         dStr_sprintf(ds_msg, meta_template, content, delay_str);
         {
            int SaveFlags = html->InFlags;
            html->InFlags = IN_BODY;
            html->TagSoup = false;
            Html_write_raw(html, ds_msg->str, ds_msg->len, 0);
            html->TagSoup = true;
            html->InFlags = SaveFlags;
         }
         dStr_free(ds_msg, 1);

      } else if (!dStrcasecmp(equiv, "content-type") &&
                 (content = a_Html_get_attr(html, tag, tagsize, "content"))) {
         if (a_Misc_content_type_cmp(html->content_type, content)) {
            const bool_t force = FALSE;
            const char *new_content =
               a_Capi_set_content_type(html->page_url, content, force);
            /* Cannot ask cache whether the content type was changed, as
             * this code in another bw might have already changed it for us.
             */
            if (a_Misc_content_type_cmp(html->content_type, new_content)) {
               a_Nav_repush(html->bw);
               html->stop_parser = true;
            }
         }
      }   
   }
}

/*
 * Set the history of the menu to be consistent with the active menuitem.
 */
//static void Html_select_set_history(DilloHtmlInput *input)
//{
// int i;
//
// for (i = 0; i < input->select->num_options; i++) {
//    if (GTK_CHECK_MENU_ITEM(input->select->options[i].menuitem)->active) {
//       gtk_option_menu_set_history(GTK_OPTION_MENU(input->widget), i);
//       break;
//    }
// }
//}


/*
 * Set the Document Base URI
 */
static void Html_tag_open_base(DilloHtml *html, const char *tag, int tagsize)
{
   const char *attrbuf;
   DilloUrl *BaseUrl;

   if (html->InFlags & IN_HEAD) {
      if ((attrbuf = a_Html_get_attr(html, tag, tagsize, "href"))) {
         BaseUrl = a_Html_url_new(html, attrbuf, "", 1);
         if (URL_SCHEME_(BaseUrl)) {
            /* Pass the URL_SpamSafe flag to the new base url */
            a_Url_set_flags(
               BaseUrl, URL_FLAGS(html->base_url) & URL_SpamSafe);
            a_Url_free(html->base_url);
            html->base_url = BaseUrl;
         } else {
            BUG_MSG("base URI is relative (it MUST be absolute)\n");
            a_Url_free(BaseUrl);
         }
      }
   } else {
      BUG_MSG("the BASE element must appear in the HEAD section\n");
   }
}

/*
 * <CODE>
 */
static void Html_tag_open_code(DilloHtml *html, const char *tag, int tagsize)
{
}

/*
 * <DFN>
 */
static void Html_tag_open_dfn(DilloHtml *html, const char *tag, int tagsize)
{
   a_Html_set_top_font(html, NULL, 0, 2, 3);
}

/*
 * <KBD>
 */
static void Html_tag_open_kbd(DilloHtml *html, const char *tag, int tagsize)
{
}

/*
 * <SAMP>
 */
static void Html_tag_open_samp(DilloHtml *html, const char *tag, int tagsize)
{
}

/*
 * <VAR>
 */
static void Html_tag_open_var(DilloHtml *html, const char *tag, int tagsize)
{
   a_Html_set_top_font(html, NULL, 0, 2, 2);
}

/*
 * <SUB>
 */
static void Html_tag_open_sub(DilloHtml *html, const char *tag, int tagsize)
{
}

/*
 * <SUP>
 */
static void Html_tag_open_sup(DilloHtml *html, const char *tag, int tagsize)
{
}

/*
 * <DIV> (TODO: make a complete implementation)
 */
static void Html_tag_open_div(DilloHtml *html, const char *tag, int tagsize)
{
   CssPropertyList props;

   a_Html_tag_set_align_attr (html, &props, tag, tagsize);
   html->styleEngine->setNonCssHints (&props);
   Html_add_textblock(html, 0);
}

/*
 * </DIV>, also used for </TABLE> and </CENTER>
 */
static void Html_tag_close_div(DilloHtml *html, int TagIdx)
{
   DW2TB(html->dw)->addParbreak (0, html->styleEngine->wordStyle ());
   a_Html_pop_tag(html, TagIdx);
}

/*
 * Default close for most tags - just pop the stack.
 */
static void Html_tag_close_default(DilloHtml *html, int TagIdx)
{
   a_Html_pop_tag(html, TagIdx);
}

/*
 * Default close for paragraph tags - pop the stack and break.
 */
static void Html_tag_close_par(DilloHtml *html, int TagIdx)
{
   DW2TB(html->dw)->addParbreak (9, html->styleEngine->wordStyle ());
   a_Html_pop_tag(html, TagIdx);
}


/*
 * Function index for the open and close functions for each tag
 * (Alphabetically sorted for a binary search)
 *
 * Explanation for the 'Flags' field:
 *
 *   {"address", B8(010110), ...}
 *                  |||||`- inline element
 *                  ||||`-- block element
 *                  |||`--- inline container
 *                  ||`---- block container
 *                  |`----- body element
 *                  `------ head element
 *
 *   Notes:
 *     - The upper two bits are not used yet.
 *     - Empty elements have both inline and block container clear.
 *       (flow have both set)
 */
struct _TagInfo{
   const char *name;
   unsigned char Flags;
   char EndTag;
   uchar_t TagLevel;
   TagOpenFunct open;
   TagCloseFunct close;
};


const TagInfo Tags[] = {
 {"a", B8(010101),'R',2, Html_tag_open_a, Html_tag_close_a},
 {"abbr", B8(010101),'R',2, Html_tag_open_abbr, Html_tag_close_default},
 /* acronym 010101 */
 {"address", B8(010110),'R',2, Html_tag_open_address, Html_tag_close_par},
 {"area", B8(010001),'F',0, Html_tag_open_area, Html_tag_close_default},
 {"b", B8(010101),'R',2, Html_tag_open_b, Html_tag_close_default},
 {"base", B8(100001),'F',0, Html_tag_open_base, Html_tag_close_default},
 /* basefont 010001 */
 /* bdo 010101 */
 {"big", B8(010101),'R',2, Html_tag_open_big_small, Html_tag_close_default},
 {"blockquote", B8(011110),'R',2,Html_tag_open_blockquote,Html_tag_close_par},
 {"body", B8(011110),'O',1, Html_tag_open_body, Html_tag_close_body},
 {"br", B8(010001),'F',0, Html_tag_open_br, Html_tag_close_default},
 {"button", B8(011101),'R',2, Html_tag_open_button, Html_tag_close_button},
 /* caption */
 {"center", B8(011110),'R',2, Html_tag_open_center, Html_tag_close_div},
 {"cite", B8(010101),'R',2, Html_tag_open_cite, Html_tag_close_default},
 {"code", B8(010101),'R',2, Html_tag_open_code, Html_tag_close_default},
 /* col 010010 'F' */
 /* colgroup */
 {"dd", B8(011110),'O',1, Html_tag_open_dd, Html_tag_close_par},
 {"del", B8(011101),'R',2, Html_tag_open_strike, Html_tag_close_default},
 {"dfn", B8(010101),'R',2, Html_tag_open_dfn, Html_tag_close_default},
 {"dir", B8(011010),'R',2, Html_tag_open_dir, Html_tag_close_par},
 /* TODO: complete <div> support! */
 {"div", B8(011110),'R',2, Html_tag_open_div, Html_tag_close_div},
 {"dl", B8(011010),'R',2, Html_tag_open_dl, Html_tag_close_par},
 {"dt", B8(010110),'O',1, Html_tag_open_dt, Html_tag_close_par},
 {"em", B8(010101),'R',2, Html_tag_open_em, Html_tag_close_default},
 /* fieldset */
 {"font", B8(010101),'R',2, Html_tag_open_font, Html_tag_close_default},
 {"form", B8(011110),'R',2, Html_tag_open_form, Html_tag_close_form},
 {"frame", B8(010010),'F',0, Html_tag_open_frame, Html_tag_close_default},
 {"frameset", B8(011110),'R',2,Html_tag_open_frameset, Html_tag_close_default},
 {"h1", B8(010110),'R',2, Html_tag_open_h, Html_tag_close_h},
 {"h2", B8(010110),'R',2, Html_tag_open_h, Html_tag_close_h},
 {"h3", B8(010110),'R',2, Html_tag_open_h, Html_tag_close_h},
 {"h4", B8(010110),'R',2, Html_tag_open_h, Html_tag_close_h},
 {"h5", B8(010110),'R',2, Html_tag_open_h, Html_tag_close_h},
 {"h6", B8(010110),'R',2, Html_tag_open_h, Html_tag_close_h},
 {"head", B8(101101),'O',1, Html_tag_open_head, Html_tag_close_head},
 {"hr", B8(010010),'F',0, Html_tag_open_hr, Html_tag_close_default},
 {"html", B8(001110),'O',1, Html_tag_open_html, Html_tag_close_html},
 {"i", B8(010101),'R',2, Html_tag_open_i, Html_tag_close_default},
 {"iframe", B8(011110),'R',2, Html_tag_open_frame, Html_tag_close_default},
 {"img", B8(010001),'F',0, Html_tag_open_img, Html_tag_close_default},
 {"input", B8(010001),'F',0, Html_tag_open_input, Html_tag_close_default},
 /* ins */
 {"isindex", B8(110001),'F',0, Html_tag_open_isindex, Html_tag_close_default},
 {"kbd", B8(010101),'R',2, Html_tag_open_kbd, Html_tag_close_default},
 /* label 010101 */
 /* legend 01?? */
 {"li", B8(011110),'O',1, Html_tag_open_li, Html_tag_close_li},
 /* link 100000 'F' */
 {"map", B8(011001),'R',2, Html_tag_open_map, Html_tag_close_map},
 /* menu 1010 -- TODO: not exactly 1010, it can contain LI and inline */
 {"menu", B8(011010),'R',2, Html_tag_open_menu, Html_tag_close_par},
 {"meta", B8(100001),'F',0, Html_tag_open_meta, Html_tag_close_default},
 /* noframes 1011 */
 /* noscript 1011 */
 {"object", B8(111101),'R',2, Html_tag_open_object, Html_tag_close_default},
 {"ol", B8(011010),'R',2, Html_tag_open_ol, Html_tag_close_par},
 /* optgroup */
 {"option", B8(010001),'O',1, Html_tag_open_option, Html_tag_close_default},
 {"p", B8(010110),'O',1, Html_tag_open_p, Html_tag_close_par},
 /* param 010001 'F' */
 {"pre", B8(010110),'R',2, Html_tag_open_pre, Html_tag_close_pre},
 /* q 010101 */
 {"s", B8(010101),'R',2, Html_tag_open_strike, Html_tag_close_default},
 {"samp", B8(010101),'R',2, Html_tag_open_samp, Html_tag_close_default},
 {"script", B8(111001),'R',2, Html_tag_open_script, Html_tag_close_script},
 {"select", B8(010101),'R',2, Html_tag_open_select, Html_tag_close_select},
 {"small", B8(010101),'R',2, Html_tag_open_big_small, Html_tag_close_default},
 {"span", B8(010101),'R',2, Html_tag_open_span, Html_tag_close_default},
 {"strike", B8(010101),'R',2, Html_tag_open_strike, Html_tag_close_default},
 {"strong", B8(010101),'R',2, Html_tag_open_strong, Html_tag_close_default},
 {"style", B8(100101),'R',2, Html_tag_open_style, Html_tag_close_style},
 {"sub", B8(010101),'R',2, Html_tag_open_sub, Html_tag_close_default},
 {"sup", B8(010101),'R',2, Html_tag_open_sup, Html_tag_close_default},
 {"table", B8(011010),'R',5, Html_tag_open_table, Html_tag_close_div},
 /* tbody */
 {"td", B8(011110),'O',3, Html_tag_open_td, Html_tag_close_default},
 {"textarea", B8(010101),'R',2,Html_tag_open_textarea,Html_tag_close_textarea},
 /* tfoot */
 {"th", B8(011110),'O',1, Html_tag_open_th, Html_tag_close_default},
 /* thead */
 {"title", B8(100101),'R',2, Html_tag_open_title, Html_tag_close_title},
 {"tr", B8(011010),'O',4, Html_tag_open_tr, Html_tag_close_default},
 {"tt", B8(010101),'R',2, Html_tag_open_tt, Html_tag_close_default},
 {"u", B8(010101),'R',2, Html_tag_open_u, Html_tag_close_default},
 {"ul", B8(011010),'R',2, Html_tag_open_ul, Html_tag_close_par},
 {"var", B8(010101),'R',2, Html_tag_open_var, Html_tag_close_default}

};
#define NTAGS (sizeof(Tags)/sizeof(Tags[0]))


/*
 * Compares tag from buffer ('/' or '>' or space-ended string) [p1]
 * with tag from taglist (lowercase, zero ended string) [p2]
 * Return value: as strcmp()
 */
static int Html_tag_compare(const char *p1, const char *p2)
{
   while ( *p2 ) {
      if (tolower(*p1) != *p2)
         return(tolower(*p1) - *p2);
      ++p1;
      ++p2;
   }
   return !strchr(" >/\n\r\t", *p1);
}

/*
 * Get 'tag' index
 * return -1 if tag is not handled yet
 */
int a_Html_tag_index(const char *tag)
{
   int low, high, mid, cond;

   /* Binary search */
   low = 0;
   high = NTAGS - 1;          /* Last tag index */
   while (low <= high) {
      mid = (low + high) / 2;
      if ((cond = Html_tag_compare(tag, Tags[mid].name)) < 0 )
         high = mid - 1;
      else if (cond > 0)
         low = mid + 1;
      else
         return mid;
   }
   return -1;
}

/*
 * For elements with optional close, check whether is time to close.
 * Return value: (1: Close, 0: Don't close)
 * --tuned for speed.
 */
static int Html_needs_optional_close(int old_idx, int cur_idx)
{
   static int i_P = -1, i_LI, i_TD, i_TR, i_TH, i_DD, i_DT, i_OPTION;
               // i_THEAD, i_TFOOT, i_COLGROUP;

   if (i_P == -1) {
    /* initialize the indexes of elements with optional close */
    i_P  = a_Html_tag_index("p"),
    i_LI = a_Html_tag_index("li"),
    i_TD = a_Html_tag_index("td"),
    i_TR = a_Html_tag_index("tr"),
    i_TH = a_Html_tag_index("th"),
    i_DD = a_Html_tag_index("dd"),
    i_DT = a_Html_tag_index("dt"),
    i_OPTION = a_Html_tag_index("option");
    // i_THEAD = a_Html_tag_index("thead");
    // i_TFOOT = a_Html_tag_index("tfoot");
    // i_COLGROUP = a_Html_tag_index("colgroup");
   }

   if (old_idx == i_P || old_idx == i_DT) {
      /* P and DT are closed by block elements */
      return (Tags[cur_idx].Flags & 2);
   } else if (old_idx == i_LI) {
      /* LI closes LI */
      return (cur_idx == i_LI);
   } else if (old_idx == i_TD || old_idx == i_TH) {
      /* TD and TH are closed by TD, TH and TR */
      return (cur_idx == i_TD || cur_idx == i_TH || cur_idx == i_TR);
   } else if (old_idx == i_TR) {
      /* TR closes TR */
      return (cur_idx == i_TR);
   } else if (old_idx ==  i_DD) {
      /* DD is closed by DD and DT */
      return (cur_idx == i_DD || cur_idx == i_DT);
   } else if (old_idx ==  i_OPTION) {
      return 1;  // OPTION always needs close
   }

   /* HTML, HEAD, BODY are handled by Html_test_section(), not here. */
   /* TODO: TBODY is pending */
   return 0;
}


/*
 * Conditional cleanup of the stack (at open time).
 * - This helps catching block elements inside inline containers (a BUG).
 * - It also closes elements with "optional" close tag.
 *
 * This function is called when opening a block element or <OPTION>.
 *
 * It searches the stack closing open inline containers, and closing
 * elements with optional close tag when necessary.
 *
 * Note: OPTION is the only non-block element with an optional close.
 */
static void Html_stack_cleanup_at_open(DilloHtml *html, int new_idx)
{
   /* We know that the element we're about to push is a block element.
    * (except for OPTION, which is an empty inline, so is closed anyway)
    * Notes:
    *   Its 'tag' is not yet pushed into the stack,
    *   'new_idx' is its index inside Tags[].
    */

   if (!html->TagSoup)
      return;

   while (html->stack->size() > 1) {
      int oldtag_idx = S_TOP(html)->tag_idx;

      if (Tags[oldtag_idx].EndTag == 'O') {    // Element with optional close
         if (!Html_needs_optional_close(oldtag_idx, new_idx))
            break;
      } else if (Tags[oldtag_idx].Flags & 8) { // Block container
         break;
      }

      /* we have an inline (or empty) container... */
      if (Tags[oldtag_idx].EndTag == 'R') {
         BUG_MSG("<%s> is not allowed to contain <%s>. -- closing <%s>\n",
                 Tags[oldtag_idx].name, Tags[new_idx].name,
                 Tags[oldtag_idx].name);
      }

      /* Workaround for Apache and its bad HTML directory listings... */
      if ((html->InFlags & IN_PRE) &&
          strcmp(Tags[new_idx].name, "hr") == 0)
         break;
      /* Avoid OPTION closing SELECT */
      if ((html->InFlags & IN_SELECT) &&
          strcmp(Tags[new_idx].name,"option") == 0)
         break;

      /* This call closes the top tag only. */
      Html_tag_cleanup_at_close(html, oldtag_idx);
   }
}

/*
 * HTML, HEAD and BODY elements have optional open and close tags.
 * Handle this "magic" here.
 */
static void Html_test_section(DilloHtml *html, int new_idx, int IsCloseTag)
{
   const char *tag;
   int tag_idx;

   if (!(html->InFlags & IN_HTML) && html->DocType == DT_NONE)
      BUG_MSG("the required DOCTYPE declaration is missing (or invalid)\n");

   if (!(html->InFlags & IN_HTML)) {
      tag = "<html>";
      tag_idx = a_Html_tag_index(tag + 1);
      if (tag_idx != new_idx || IsCloseTag) {
         /* implicit open */
         Html_force_push_tag(html, tag_idx);
         _MSG("Open : %*s%s\n", html->stack->size()," ",Tags[tag_idx].name);
         Tags[tag_idx].open (html, tag, strlen(tag));
      }
   }

   if (Tags[new_idx].Flags & 32) {
      /* head element */
      if (!(html->InFlags & IN_HEAD)) {
         tag = "<head>";
         tag_idx = a_Html_tag_index(tag + 1);
         if (tag_idx != new_idx || IsCloseTag) {
            /* implicit open of the head element */
            Html_force_push_tag(html, tag_idx);
            _MSG("Open : %*s%s\n", html->stack->size()," ",Tags[tag_idx].name);
            Tags[tag_idx].open (html, tag, strlen(tag));
         }
      }

   } else if (Tags[new_idx].Flags & 16) {
      /* body element */
      if (html->InFlags & IN_HEAD) {
         tag = "</head>";
         tag_idx = a_Html_tag_index(tag + 2);
         Html_tag_cleanup_at_close(html, tag_idx);
      }
      tag = "<body>";
      tag_idx = a_Html_tag_index(tag + 1);
      if (tag_idx != new_idx || IsCloseTag) {
         /* implicit open */
         Html_force_push_tag(html, tag_idx);
         _MSG("Open : %*s%s\n", html->stack->size()," ",Tags[tag_idx].name);
         Tags[tag_idx].open (html, tag, strlen(tag));
      }
   }
}

/*
 * Process a tag, given as 'tag' and 'tagsize'. -- tagsize is [1 based]
 * ('tag' must include the enclosing angle brackets)
 * This function calls the right open or close function for the tag.
 */
static void Html_process_tag(DilloHtml *html, char *tag, int tagsize)
{
   int ci, ni;           /* current and new tag indexes */
   const char *attrbuf;
   char *start = tag + 1; /* discard the '<' */
   int IsCloseTag = (*start == '/');

   ni = a_Html_tag_index(start + IsCloseTag);
   if (ni == -1) {
      /* TODO: doctype parsing is a bit fuzzy, but enough for the time being */
      if (!(html->InFlags & IN_HTML)) {
         if (tagsize > 9 && !dStrncasecmp(tag, "<!doctype", 9))
            Html_parse_doctype(html, tag, tagsize);
      }
      /* Ignore unknown tags */
      return;
   }

   /* Handle HTML, HEAD and BODY. Elements with optional open and close */
   if (!(html->InFlags & IN_BODY) /* && parsing HTML */)
      Html_test_section(html, ni, IsCloseTag);

   /* Tag processing */
   ci = S_TOP(html)->tag_idx;
   switch (IsCloseTag) {
   case 0:
      /* Open function */

      /* Cleanup when opening a block element, or
       * when openning over an element with optional close */
      if (Tags[ni].Flags & 2 || (ci != -1 && Tags[ci].EndTag == 'O'))
         Html_stack_cleanup_at_open(html, ni);

      /* TODO: this is only raising a warning, take some defined action.
       * Note: apache uses IMG inside PRE (we could use its "alt"). */
      if ((html->InFlags & IN_PRE) && Html_tag_pre_excludes(ni))
         BUG_MSG("<pre> is not allowed to contain <%s>\n", Tags[ni].name);

      /* Push the tag into the stack */
      Html_push_tag(html, ni);

<<<<<<< HEAD
      html->styleEngine->startElement (ni);
      MSG("Open : %*s%s\n", html->stack->size(), " ", Tags[ni].name);
=======
      /* Call the open function for this tag */
      _MSG("Open : %*s%s\n", html->stack->size(), " ", Tags[ni].name);
      Tags[ni].open (html, tag, tagsize);
      if (html->stop_parser)
         break;
>>>>>>> b1382e3d

      /* Now parse attributes that can appear on any tag */
      if (tagsize >= 8 &&        /* length of "<t id=i>" */
          (attrbuf = Html_get_attr2(html, tag, tagsize, "id",
                                    HTML_LeftTrim | HTML_RightTrim))) {
         /* According to the SGML declaration of HTML 4, all NAME values
          * occuring outside entities must be converted to uppercase
          * (this is what "NAMECASE GENERAL YES" says). But the HTML 4
          * spec states in Sec. 7.5.2 that anchor ids are case-sensitive.
          * So we don't do it and hope for better specs in the future ...
          */
         if (attrbuf)
            html->styleEngine->setId (attrbuf);

         Html_check_name_val(html, attrbuf, "id");
         /* We compare the "id" value with the url-decoded "name" value */
         if (!html->NameVal || strcmp(html->NameVal, attrbuf)) {
            if (html->NameVal)
               BUG_MSG("'id' and 'name' attribute of <a> tag differ\n");
            Html_add_anchor(html, attrbuf);
         }
      }

      /* Reset NameVal */
      if (html->NameVal) {
         dFree(html->NameVal);
         html->NameVal = NULL;
      }

      if (tagsize >= 10) {       /* length of "<t class=i>" */
          attrbuf = Html_get_attr2(html, tag, tagsize, "class",
                                   HTML_LeftTrim | HTML_RightTrim);
          if (attrbuf)
            html->styleEngine->setClass (attrbuf);
      }

      if (tagsize >= 11) {       /* length of "<t style=i>" */
          attrbuf = Html_get_attr2(html, tag, tagsize, "style",
                                   HTML_LeftTrim | HTML_RightTrim);
          if (attrbuf)
            html->styleEngine->setStyle (attrbuf);
      }

      /* Call the open function for this tag */
      Tags[ni].open (html, tag, tagsize);
      if (html->stop_parser)
         break;

      /* Request inmediate close for elements with forbidden close tag. */
      /* TODO: XHTML always requires close tags. A simple implementation
       * of the commented clause below will make it work. */
      if  (/* parsing HTML && */ Tags[ni].EndTag == 'F')
         html->ReqTagClose = true;

      /* Don't break! Open tags may also close themselves */

   default:
      /* Close function */

      /* Test for </x>, ReqTagClose, <x /> and <x/> */
      if (*start == '/' ||                                      /* </x>    */
          html->ReqTagClose ||                                  /* request */
          (tag[tagsize-2] == '/' &&                             /* XML:    */
           (strchr(" \"'", tag[tagsize-3]) ||                   /* [ "']/> */
            (size_t)tagsize == strlen(Tags[ni].name) + 3))) {   /*  <x/>   */
   
         Html_tag_cleanup_at_close(html, ni);
         /* This was a close tag */
         html->ReqTagClose = false;
      }
   }
}

/*
 * Get attribute value for 'attrname' and return it.
 *  Tags start with '<' and end with a '>' (Ex: "<P align=center>")
 *  tagsize = strlen(tag) from '<' to '>', inclusive.
 *
 * Returns one of the following:
 *    * The value of the attribute.
 *    * An empty string if the attribute exists but has no value.
 *    * NULL if the attribute doesn't exist.
 */
static const char *Html_get_attr2(DilloHtml *html,
                                  const char *tag,
                                  int tagsize,
                                  const char *attrname,
                                  int tag_parsing_flags)
{
   int i, isocode, entsize, Found = 0, delimiter = 0, attr_pos = 0;
   Dstr *Buf = html->attr_data;
   DilloHtmlTagParsingState state = SEEK_ATTR_START;

   dReturn_val_if_fail(*attrname, NULL);

   dStr_truncate(Buf, 0);

   for (i = 1; i < tagsize; ++i) {
      switch (state) {
      case SEEK_ATTR_START:
         if (isspace(tag[i]))
            state = SEEK_TOKEN_START;
         else if (tag[i] == '=')
            state = SEEK_VALUE_START;
         break;

      case MATCH_ATTR_NAME:
         if ((Found = (!(attrname[attr_pos]) &&
                       (tag[i] == '=' || isspace(tag[i]) || tag[i] == '>')))) {
            state = SEEK_TOKEN_START;
            --i;
         } else if (tolower(tag[i]) != tolower(attrname[attr_pos++]))
            state = SEEK_ATTR_START;
         break;

      case SEEK_TOKEN_START:
         if (tag[i] == '=') {
            state = SEEK_VALUE_START;
         } else if (!isspace(tag[i])) {
            attr_pos = 0;
            state = (Found) ? FINISHED : MATCH_ATTR_NAME;
            --i;
         }
         break;
      case SEEK_VALUE_START:
         if (!isspace(tag[i])) {
            delimiter = (tag[i] == '"' || tag[i] == '\'') ? tag[i] : ' ';
            i -= (delimiter == ' ');
            state = (Found) ? GET_VALUE : SKIP_VALUE;
         }
         break;

      case SKIP_VALUE:
         if ((delimiter == ' ' && isspace(tag[i])) || tag[i] == delimiter)
            state = SEEK_TOKEN_START;
         break;
      case GET_VALUE:
         if ((delimiter == ' ' && (isspace(tag[i]) || tag[i] == '>')) ||
             tag[i] == delimiter) {
            state = FINISHED;
         } else if (tag[i] == '&' &&
                    (tag_parsing_flags & HTML_ParseEntities)) {
            if ((isocode = Html_parse_entity(html, tag+i,
                                             tagsize-i, &entsize)) >= 0) {
               if (isocode >= 128) {
                  char buf[4];
                  int k, n = utf8encode(isocode, buf);
                  for (k = 0; k < n; ++k)
                     dStr_append_c(Buf, buf[k]);
               } else {
                  dStr_append_c(Buf, (char) isocode);
               }
               i += entsize-1;
            } else {
               dStr_append_c(Buf, tag[i]);
            }
         } else if (tag[i] == '\r' || tag[i] == '\t') {
            dStr_append_c(Buf, ' ');
         } else if (tag[i] == '\n') {
            /* ignore */
         } else {
            dStr_append_c(Buf, tag[i]);
         }
         break;

      case FINISHED:
         i = tagsize;
         break;
      }
   }

   if (tag_parsing_flags & HTML_LeftTrim)
      while (isspace(Buf->str[0]))
         dStr_erase(Buf, 0, 1);
   if (tag_parsing_flags & HTML_RightTrim)
      while (Buf->len && isspace(Buf->str[Buf->len - 1]))
         dStr_truncate(Buf, Buf->len - 1);

   return (Found) ? Buf->str : NULL;
}

/*
 * Call Html_get_attr2 telling it to parse entities and strip the result
 */
const char *a_Html_get_attr(DilloHtml *html,
                            const char *tag,
                            int tagsize,
                            const char *attrname)
{
   return Html_get_attr2(html, tag, tagsize, attrname,
                         HTML_LeftTrim | HTML_RightTrim | HTML_ParseEntities);
}

/*
 * "a_Html_get_attr with default"
 * Call a_Html_get_attr() and dStrdup() the returned string.
 * If the attribute isn't found a copy of 'def' is returned.
 */
char *a_Html_get_attr_wdef(DilloHtml *html,
                           const char *tag,
                           int tagsize,
                           const char *attrname,
                           const char *def)
{
   const char *attrbuf = a_Html_get_attr(html, tag, tagsize, attrname);

   return attrbuf ? dStrdup(attrbuf) : dStrdup(def);
}

/*
 * Add a widget to the page.
 */
static void Html_add_widget(DilloHtml *html,
                            Widget *widget,
                            char *width_str,
                            char *height_str,
                            StyleAttrs *style_attrs)
{
   StyleAttrs new_style_attrs;
   Style *style;

   new_style_attrs = *style_attrs;
   new_style_attrs.width = width_str ?
      a_Html_parse_length (html, width_str) : LENGTH_AUTO;
   new_style_attrs.height = height_str ?
      a_Html_parse_length (html, height_str) : LENGTH_AUTO;
   style = Style::create (HT2LT(html), &new_style_attrs);
   DW2TB(html->dw)->addWidget (widget, style);
   style->unref ();
}


/*
 * Dispatch the apropriate function for 'Op'
 * This function is a Cache client and gets called whenever new data arrives
 *  Op      : operation to perform.
 *  CbData  : a pointer to a DilloHtml structure
 *  Buf     : a pointer to new data
 *  BufSize : new data size (in bytes)
 */
static void Html_callback(int Op, CacheClient_t *Client)
{
   DilloHtml *html = (DilloHtml*)Client->CbData;

   if (Op) { /* EOF */
      html->write((char*)Client->Buf, Client->BufSize, 1);
      html->finishParsing(Client->Key);
   } else {
      html->write((char*)Client->Buf, Client->BufSize, 0);
   }
}

/*
 * Here's where we parse the html and put it into the Textblock structure.
 * Return value: number of bytes parsed
 */
static int Html_write_raw(DilloHtml *html, char *buf, int bufsize, int Eof)
{
   char ch = 0, *p, *text;
   Textblock *textblock;
   int token_start, buf_index;

   dReturn_val_if_fail ((textblock = DW2TB(html->dw)) != NULL, 0);

   /* Now, 'buf' and 'bufsize' define a buffer aligned to start at a token
    * boundary. Iterate through tokens until end of buffer is reached. */
   buf_index = 0;
   token_start = buf_index;
   while ((buf_index < bufsize) && (html->stop_parser == false)) {
      /* invariant: buf_index == bufsize || token_start == buf_index */

      if (S_TOP(html)->parse_mode ==
          DILLO_HTML_PARSE_MODE_VERBATIM) {
         /* Non HTML code here, let's skip until closing tag */
         do {
            const char *tag = Tags[S_TOP(html)->tag_idx].name;
            buf_index += strcspn(buf + buf_index, "<");
            if (buf_index + (int)strlen(tag) + 3 > bufsize) {
               buf_index = bufsize;
            } else if (strncmp(buf + buf_index, "</", 2) == 0 &&
                       Html_match_tag(tag, buf+buf_index+2, strlen(tag)+1)) {
               /* copy VERBATIM text into the stash buffer */
               text = dStrndup(buf + token_start, buf_index - token_start);
               dStr_append(html->Stash, text);
               dFree(text);
               token_start = buf_index;
               break;
            } else
               ++buf_index;
         } while (buf_index < bufsize);

         if (buf_index == bufsize)
            break;
      }

      if (isspace(buf[buf_index])) {
         /* whitespace: group all available whitespace */
         while (++buf_index < bufsize && isspace(buf[buf_index])) ;
         Html_process_space(html, buf + token_start, buf_index - token_start);
         token_start = buf_index;

      } else if (buf[buf_index] == '<' && (ch = buf[buf_index + 1]) &&
                 (isalpha(ch) || strchr("/!?", ch)) ) {
         /* Tag */
         if (buf_index + 3 < bufsize && !strncmp(buf + buf_index, "<!--", 4)) {
            /* Comment: search for close of comment, skipping over
             * everything except a matching "-->" tag. */
            while ( (p = (char*) memchr(buf + buf_index, '>',
                                        bufsize - buf_index)) ){
               buf_index = p - buf + 1;
               if (p[-1] == '-' && p[-2] == '-') break;
            }
            if (p) {
               /* Got the whole comment. Let's throw it away! :) */
               token_start = buf_index;
            } else
               buf_index = bufsize;
         } else {
            /* Tag: search end of tag (skipping over quoted strings) */
            html->CurrTagOfs = html->Start_Ofs + token_start;

            while ( buf_index < bufsize ) {
               buf_index++;
               buf_index += strcspn(buf + buf_index, ">\"'<");
               if ((ch = buf[buf_index]) == '>') {
                  break;
               } else if (ch == '"' || ch == '\'') {
                  /* Skip over quoted string */
                  buf_index++;
                  buf_index += strcspn(buf + buf_index,
                                       (ch == '"') ? "\">" : "'>");
                  if (buf[buf_index] == '>') {
                     /* Unterminated string value? Let's look ahead and test:
                      * (<: unterminated, closing-quote: terminated) */
                     int offset = buf_index + 1;
                     offset += strcspn(buf + offset,
                                       (ch == '"') ? "\"<" : "'<");
                     if (buf[offset] == ch || !buf[offset]) {
                        buf_index = offset;
                     } else {
                        BUG_MSG("attribute lacks closing quote\n");
                        break;
                     }
                  }
               } else if (ch == '<') {
                  /* unterminated tag detected */
                  p = dStrndup(buf+token_start+1,
                               strcspn(buf+token_start+1, " <"));
                  BUG_MSG("<%s> element lacks its closing '>'\n", p);
                  dFree(p);
                  --buf_index;
                  break;
               }
            }
            if (buf_index < bufsize) {
               buf_index++;
               Html_process_tag(html, buf + token_start,
                                buf_index - token_start);
               token_start = buf_index;
            }
         }
      } else {
         /* A Word: search for whitespace or tag open */
         while (++buf_index < bufsize) {
            buf_index += strcspn(buf + buf_index, " <\n\r\t\f\v");
            if (buf[buf_index] == '<' && (ch = buf[buf_index + 1]) &&
                !isalpha(ch) && !strchr("/!?", ch))
               continue;
            break;
         }
         if (buf_index < bufsize || Eof) {
            /* successfully found end of token */
            ch = buf[buf_index];
            buf[buf_index] = 0;
            Html_process_word(html, buf + token_start,
                              buf_index - token_start);
            buf[buf_index] = ch;
            token_start = buf_index;
         }
      }
   }/*while*/

   textblock->flush ();

   return token_start;
}

<|MERGE_RESOLUTION|>--- conflicted
+++ resolved
@@ -3397,16 +3397,8 @@
       /* Push the tag into the stack */
       Html_push_tag(html, ni);
 
-<<<<<<< HEAD
       html->styleEngine->startElement (ni);
-      MSG("Open : %*s%s\n", html->stack->size(), " ", Tags[ni].name);
-=======
-      /* Call the open function for this tag */
       _MSG("Open : %*s%s\n", html->stack->size(), " ", Tags[ni].name);
-      Tags[ni].open (html, tag, tagsize);
-      if (html->stop_parser)
-         break;
->>>>>>> b1382e3d
 
       /* Now parse attributes that can appear on any tag */
       if (tagsize >= 8 &&        /* length of "<t id=i>" */
