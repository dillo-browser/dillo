--- conflicted
+++ resolved
@@ -2867,7 +2867,6 @@
          }
          /* Skip to anything after "URL=" */
          while (*content && *(content++) != '=') ;
-<<<<<<< HEAD
          /* Handle the case of a quoted URL */
          if (*content == '"' || *content == '\'') {
             if ((p = strchr(content + 1, *content)))
@@ -2902,51 +2901,11 @@
                Html_write_raw(html, ds_msg->str, ds_msg->len, 0);
                html->TagSoup = o_TagSoup;
                html->InFlags = o_InFlags;
-=======
-         if (*content) {
-
-            /* Handle the case of a quoted URL */
-            if (*content == '"' || *content == '\'') {
-               if ((p = strchr(content + 1, *content)))
-                  mr_url = dStrndup(content + 1, p - content - 1);
-               else
-                  mr_url = dStrdup(content + 1);
-            } else {
-               mr_url = dStrdup(content);
->>>>>>> 448a73a7
             }
-
-            if (delay == 0) {
-               /* zero-delay redirection */
-               html->stop_parser = true;
-               DilloUrl *new_url = a_Url_new(mr_url, URL_STR(html->base_url));
-               if (a_Capi_dpi_verify_request(html->bw, new_url))
-                  a_UIcmd_redirection0((void*)html->bw, new_url);
-               a_Url_free(new_url);
-            } else {
-               /* Send a custom HTML message.
-                * TODO: This is a hairy hack,
-                *       It'd be much better to build a widget. */
-               Dstr *ds_msg = dStr_sized_new(256);
-               dStr_sprintf(ds_msg, meta_template, mr_url, delay_str);
-               {
-                  int o_InFlags = html->InFlags;
-                  int o_TagSoup = html->TagSoup;
-                  html->InFlags = IN_BODY;
-                  html->TagSoup = false;
-                  Html_write_raw(html, ds_msg->str, ds_msg->len, 0);
-                  html->TagSoup = o_TagSoup;
-                  html->InFlags = o_InFlags;
-               }
-               dStr_free(ds_msg, 1);
-            }
-            dFree(mr_url);
+            dStr_free(ds_msg, 1);
          }
-<<<<<<< HEAD
          a_Url_free(new_url);
          dFree(mr_url);
-=======
->>>>>>> 448a73a7
 
       } else if (!dStrcasecmp(equiv, "content-type") &&
                  (content = a_Html_get_attr(html, tag, tagsize, "content"))) {
